site_name: Continuous Print
theme:
  name: material
  palette:
    - media: "(prefers-color-scheme: light)"
      scheme: default
      primary: green
      accent: indigo
      toggle:
        icon: material/toggle-switch-off-outline
        name: Switch to dark mode
    - media: "(prefers-color-scheme: dark)"
      scheme: slate
      primary: green
      accent: indigo
      toggle:
        icon: material/toggle-switch
        name: Switch to light mode
markdown_extensions:
  - admonition
nav:
  - Home: index.md
  - Getting Started: getting-started.md
  - GCODE Scripting: gcode-scripting.md
  - Advanced Queuing: advanced-queuing.md
<<<<<<< HEAD
  - Managed Bed Cooldown: managed-bed-cooldown.md
=======
  - Failure Recovery: failure-recovery.md
  - Material Selection: material-selection.md
>>>>>>> d6187e32
  - Contributing: contributing.md
  - API: api.md<|MERGE_RESOLUTION|>--- conflicted
+++ resolved
@@ -23,11 +23,8 @@
   - Getting Started: getting-started.md
   - GCODE Scripting: gcode-scripting.md
   - Advanced Queuing: advanced-queuing.md
-<<<<<<< HEAD
   - Managed Bed Cooldown: managed-bed-cooldown.md
-=======
   - Failure Recovery: failure-recovery.md
   - Material Selection: material-selection.md
->>>>>>> d6187e32
   - Contributing: contributing.md
   - API: api.md
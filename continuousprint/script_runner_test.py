import unittest
from dataclasses import dataclass
from io import StringIO
from octoprint.printer import InvalidFileLocation, InvalidFileType
from octoprint.filemanager.destinations import FileDestinations
from octoprint.slicing.exceptions import SlicingException
from collections import namedtuple
from unittest.mock import MagicMock, ANY, patch
from .script_runner import ScriptRunner
from .data import CustomEvents
from .storage.database_test import AutomationDBTest
from .storage import queries
from .storage.database import SetView
from .storage.lan import LANResolveError
import logging

# logging.basicConfig(level=logging.DEBUG)

LJ = namedtuple("Job", ["name"])


@dataclass
class LI(SetView):
    sd: bool = False
    path: str = "test.gcode"
    job: namedtuple = None

    def resolve(self, override=None):
        if getattr(self, "_resolved", None) is None:
            self._resolved = self.path
        return super().resolve(override)


class TestScriptRunner(unittest.TestCase):
    def setUp(self):
        super().setUp()
        self.s = ScriptRunner(
            msg=MagicMock(),
            file_manager=MagicMock(),
            get_key=MagicMock(),
            slicing_manager=MagicMock(),
            logger=logging.getLogger(),
            printer=MagicMock(),
            refresh_ui_state=MagicMock(),
            fire_event=MagicMock(),
            spool_manager=MagicMock(),
        )
        self.s._get_user = lambda: "foo"
        self.s._wrap_stream = MagicMock(return_value=None)
        self.s._get_interpreter = lambda: (MagicMock(error=[]), StringIO(), StringIO())

    @patch("continuousprint.script_runner.genEventScript", return_value="foo")
    @patch("continuousprint.script_runner.getAutomationForEvent", return_value=[])
    def test_run_script_for_event(self, gae, ges):
        # Note: default scripts are populated on db_init for FINISH and PRINT_SUCCESS
        self.s.run_script_for_event(CustomEvents.FINISH)
        self.s._file_manager.add_file.assert_called()
        self.s._printer.select_file.assert_called_with(
            "ContinuousPrint/tmp/continuousprint_finish.gcode",
            sd=False,
            printAfterSelect=True,
            user="foo",
        )
        self.s._spool_manager.start_print_confirmed.assert_not_called()
        self.s._fire_event.assert_called_with(CustomEvents.FINISH)

    @patch("continuousprint.script_runner.genEventScript", return_value="")
    @patch("continuousprint.script_runner.getAutomationForEvent", return_value=[])
    def test_run_script_for_event_cancel(self, gae, ges):
        # Script run behavior is already tested in test_run_script_for_event
        self.s.run_script_for_event(CustomEvents.PRINT_CANCEL)
        self.s._printer.cancel_print.assert_called()

    @patch("continuousprint.script_runner.genEventScript", return_value="")
    @patch("continuousprint.script_runner.getAutomationForEvent", return_value=[])
    def test_run_script_for_event_cooldown(self, gae, ges):
        # Script run behavior is already tested in test_run_script_for_event
        self.s.run_script_for_event(CustomEvents.COOLDOWN)
        self.s._printer.set_temperature.assert_called_with("bed", 0)

    def test_verify_active(self):
        self.s._spool_manager.allowed_to_print.return_value = dict(
            metaOrAttributesMissing=True
        )
        self.assertEqual(self.s.verify_active()[0], False)

        self.s._spool_manager.allowed_to_print.return_value = dict(
            result=dict(noSpoolSelected=[1])
        )
        self.assertEqual(self.s.verify_active()[0], False)

        self.s._spool_manager.allowed_to_print.return_value = dict(
            result=(dict(filamentNotEnough=[1]))
        )
        self.assertEqual(self.s.verify_active()[0], False)

        self.s._spool_manager.allowed_to_print.return_value = dict()
        self.assertEqual(self.s.verify_active()[0], True)

        self.s._spool_manager = None
        self.assertEqual(self.s.verify_active()[0], True)

    def test_start_print_local(self):
        self.assertEqual(
            self.s.start_print(LI(False, "a.gcode", LJ("job1")), MagicMock()), True
        )
        self.s._printer.select_file.assert_called_with(
            "a.gcode",
            sd=False,
            printAfterSelect=False,
            user="foo",
        )
        self.s._printer.start_print.assert_called_once()
        self.s._spool_manager.start_print_confirmed.assert_called()
        self.s._fire_event.assert_called_with(CustomEvents.PRINT_START)

    def test_start_print_sd(self):
        self.assertEqual(
            self.s.start_print(LI(True, "a.gcode", LJ("job1")), MagicMock()), True
        )
        self.s._printer.select_file.assert_called_with(
            "a.gcode",
            sd=True,
            printAfterSelect=False,
            user="foo",
        )
        self.s._printer.start_print.assert_called_once()
        self.s._spool_manager.start_print_confirmed.assert_called()
        self.s._fire_event.assert_called_with(CustomEvents.PRINT_START)

    def test_start_print_lan_resolve_error(self):
        li = MagicMock(LI())
        li.resolve.side_effect = LANResolveError("testing error")
        self.assertEqual(self.s.start_print(li, MagicMock()), False)
        self.s._printer.select_file.assert_not_called()

    def test_start_print_invalid_location(self):
        self.s._printer.select_file.side_effect = InvalidFileLocation()
        self.assertEqual(
            self.s.start_print(LI(True, "a.gcode", LJ("job1")), MagicMock()), False
        )
        self.s._fire_event.assert_not_called()

    def test_start_print_invalid_filetype(self):
        self.s._printer.select_file.side_effect = InvalidFileType()
        self.assertEqual(
            self.s.start_print(LI(True, "a.gcode", LJ("job1")), MagicMock()), False
        )
        self.s._fire_event.assert_not_called()

    def test_start_print_stl_slicing_disabled(self):
        self.s._file_manager = MagicMock(slicing_enabled=False)
        self.assertEqual(
            self.s.start_print(LI(True, "a.stl", LJ("job1")), MagicMock()), False
        )
        self.s._fire_event.assert_not_called()

    def test_start_print_stl_sd(self):
        self.s._file_manager = MagicMock(
            slicing_enabled=False, default_slicer="DEFAULT_SLICER"
        )
        self.assertEqual(
            self.s.start_print(LI(True, "a.stl", LJ("job1")), MagicMock()), False
        )
        self.s._fire_event.assert_not_called()

    def test_start_print_stl(self):
        cb = MagicMock()
        self.s._file_manager.path_on_disk.side_effect = lambda d, p: p
        self.s._get_key.side_effect = ("testslicer", "testprofile")

        self.assertEqual(self.s.start_print(LI(False, "a.stl", LJ("job1")), cb), None)
        self.s._slicing_manager.slice.assert_called_with(
            "testslicer",
            "a.stl",
            "ContinuousPrint/tmp/a.stl.gcode",
            "testprofile",
            callback=ANY,
        )
        self.s._printer.select_file.assert_not_called()

        # Test callbacks
        slice_cb = self.s._slicing_manager.slice.call_args[1]["callback"]
        slice_cb(_analysis="foo")
        cb.assert_called_with(success=True, error=None)
        self.s._printer.select_file.assert_called_with(
            "ContinuousPrint/tmp/a.stl.gcode",
            sd=False,
            printAfterSelect=False,
            user="foo",
        )
<<<<<<< HEAD
        cb.reset_mock()
        self.s._printer.select_file.reset_mock()
=======
        self.s._printer.start_print.assert_called_once()
        self.s._spool_manager.start_print_confirmed.assert_called()
        self.s._fire_event.assert_called_with(CustomEvents.PRINT_START)
>>>>>>> 970f699a

        slice_cb(_error="bar")
        cb.assert_called_with(success=False, error="bar")
        self.s._printer.select_file.assert_not_called()
        cb.reset_mock()

        slice_cb(_cancelled=True)
        cb.assert_called_with(success=False, error=ANY)
        self.s._printer.select_file.assert_not_called()
        cb.reset_mock()

    def test_start_print_stl_exception(self):
        cb = MagicMock()
        self.s._file_manager.path_on_disk.side_effect = lambda d, p: p
        self.s._get_key.side_effect = ("testslicer", "testprofile")

        self.s._slicing_manager.slice.side_effect = SlicingException("test")
        self.assertEqual(self.s.start_print(LI(False, "a.stl", LJ("job1")), cb), False)
        self.s._printer.select_file.assert_not_called()


class TestWithInterpreter(AutomationDBTest):
    def setUp(self):
        super().setUp()
        self.s = ScriptRunner(
            msg=MagicMock(),
            file_manager=MagicMock(),
            get_key=MagicMock(),
            slicing_manager=MagicMock(),
            logger=logging.getLogger(),
            printer=MagicMock(),
            refresh_ui_state=MagicMock(),
            fire_event=MagicMock(),
            spool_manager=MagicMock(),
        )
        self.s._get_user = lambda: "foo"
        self.s._wrap_stream = MagicMock(return_value=None)
        self.s._execute_gcode = MagicMock()

    def test_injection(self):
        queries.assignAutomation(
            dict(foo="G0 X{direction}"),
            dict(bar="{'direction': 5}"),
            {CustomEvents.ACTIVATE.event: [dict(script="foo", preprocessor="bar")]},
        )
        self.s.run_script_for_event(CustomEvents.ACTIVATE)
        self.s._msg.assert_not_called()
        self.s._execute_gcode.assert_called_with(ANY, "G0 X5")

    def test_symbol_carryover(self):
        queries.assignAutomation(
            dict(s1="G0 X{direction}"),
            dict(p1="d=5; {'direction': d}", p2="d += 5; {'direction': d}"),
            {
                CustomEvents.ACTIVATE.event: [
                    dict(script="s1", preprocessor="p1"),
                    dict(script="s1", preprocessor="p2"),
                    dict(script="s1", preprocessor="p2"),
                ]
            },
        )
        self.s.run_script_for_event(CustomEvents.ACTIVATE)
        self.s._execute_gcode.assert_called_with(ANY, "G0 X5\nG0 X10\nG0 X15")

    def test_run_script_has_errors(self):
        queries.assignAutomation(
            dict(foo="G0 X20"),
            dict(bar="raise Exception('testing exception')"),
            {CustomEvents.ACTIVATE.event: [dict(script="foo", preprocessor="bar")]},
        )
        self.s.run_script_for_event(CustomEvents.ACTIVATE)
        self.s._execute_gcode.assert_called_with(ANY, "@pause")
        self.assertRegex(self.s._msg.call_args[0][0], "testing exception")

    def test_run_script_has_output(self):
        queries.assignAutomation(
            dict(foo="G0 X20"),
            dict(bar="print('test message')\nTrue"),
            {CustomEvents.ACTIVATE.event: [dict(script="foo", preprocessor="bar")]},
        )
        self.s.run_script_for_event(CustomEvents.ACTIVATE)
        self.s._execute_gcode.assert_called_with(ANY, "G0 X20")
        self.s._msg.assert_called_once()
        self.assertRegex(self.s._msg.call_args[0][0], "test message")<|MERGE_RESOLUTION|>--- conflicted
+++ resolved
@@ -189,15 +189,13 @@
             printAfterSelect=False,
             user="foo",
         )
-<<<<<<< HEAD
-        cb.reset_mock()
-        self.s._printer.select_file.reset_mock()
-=======
         self.s._printer.start_print.assert_called_once()
         self.s._spool_manager.start_print_confirmed.assert_called()
         self.s._fire_event.assert_called_with(CustomEvents.PRINT_START)
->>>>>>> 970f699a
-
+
+        cb.reset_mock()
+        self.s._printer.select_file.reset_mock()
+        
         slice_cb(_error="bar")
         cb.assert_called_with(success=False, error="bar")
         self.s._printer.select_file.assert_not_called()

--- conflicted
+++ resolved
@@ -2,12 +2,8 @@
 from enum import Enum
 from octoprint.access.permissions import Permissions, ADMIN_GROUP
 from octoprint.server.util.flask import restricted_access
-<<<<<<< HEAD
 from .queues.base import ValidationError
-=======
-from .queues.lan import ValidationError
 from .automation import getInterpreter, genEventScript
->>>>>>> 4d2a31af
 import flask
 import json
 from .storage import queries

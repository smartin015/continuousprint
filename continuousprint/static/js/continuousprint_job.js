--- conflicted
+++ resolved
@@ -162,13 +162,6 @@
     return result;
   });
 
-<<<<<<< HEAD
-    // Values are in g/mm
-    // TODO fetch from profiles and printer nozzle dia
-    let g_per_mm3 = (1.25)/1000;
-    let filament_mm2 = (1.75/2)*(1.75/2)*3.14159;
-    return [g_per_mm3 *  filament_mm2];
-=======
   self.raw_stats = ko.computed(function() {
     let result = {completed: 0, remaining: 0, count: 0};
     for (let qs of self.sets()) {
@@ -180,7 +173,6 @@
       result.completed += self._safeParse(qs.completed());
     }
     return result;
->>>>>>> cabb56ee
   });
 
   self.totals = ko.computed(function() {
@@ -236,10 +228,7 @@
         for (let i = 0; i < len.length; i++) {
           mass += linmasses[i] * len[i];
         }
-<<<<<<< HEAD
-
-=======
->>>>>>> cabb56ee
+
         if (!isNaN(mass)) {
           r[2].remaining += rem * mass;
           r[2].total += tot * mass;

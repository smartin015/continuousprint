if (typeof log === "undefined" || log === null) {
  // In the testing environment, dependencies must be manually imported
  ko = require('knockout');
  log = {
    "getLogger": () => {return console;}
  };
  CP_PRINTER_PROFILES = [];
  CP_GCODE_SCRIPTS = [];
  CP_CUSTOM_EVENTS = [];
  CP_LOCAL_IP = '';
  CPAPI = require('./continuousprint_api');
<<<<<<< HEAD
  OctoPrint = undefined;
}

function CPSettingsViewModel(parameters, profiles=CP_PRINTER_PROFILES, default_scripts=CP_GCODE_SCRIPTS, custom_events=CP_CUSTOM_EVENTS, octoprint=OctoPrint) {
=======
  CP_SIMULATOR_DEFAULT_SYMTABLE = function() {return {};};
  CPSettingsEvent = require('./continuousprint_settings_event');
}

function CPSettingsViewModel(parameters, profiles=CP_PRINTER_PROFILES, default_scripts=CP_GCODE_SCRIPTS, custom_events=CP_CUSTOM_EVENTS, default_symtable=CP_SIMULATOR_DEFAULT_SYMTABLE) {
>>>>>>> 970f699a
    var self = this;
    self.PLUGIN_ID = "octoprint.plugins.continuousprint";
    self.log = log.getLogger(self.PLUGIN_ID);
    self.settings = parameters[0];
    self.files = parameters[1];
    self.api = parameters[2] || new CPAPI();
    self.loading = ko.observable(false);
    self.api.init(self.loading, function(code, reason) {
      console.log("API Error", code, reason);
      new PNotify({
        title: `Continuous Print Settings (Error ${code})`,
        text: reason,
        type: 'error',
        hide: true,
        buttons: {closer: true, sticker: false},
      });
    });
    self.local_ip = ko.observable(CP_LOCAL_IP || '');

    // We have to use the global slicer data retriever instead of
    // slicingViewModel because the latter does not make its profiles
    // available without modifying the slicing modal.
    self.slicers = ko.observable({});
    self.slicer = ko.observable();
    self.slicer_profile = ko.observable();
    if (octoprint !== undefined) {
      octoprint.slicing.listAllSlicersAndProfiles().done(function (data) {
        let result = {};
        for (let d of Object.values(data)) {
          let profiles = [];
          let default_profile = null;
          for (let p of Object.keys(d.profiles)) {
            if (d.profiles[p].default) {
              default_profile = p;
              continue;
            }
            profiles.push(p);
          }
          if (default_profile) {
            profiles.unshift(default_profile);
          }
          result[d.key] = {
            name: d.displayName,
            key: d.key,
            profiles,
          };
        }
        self.slicers(result);
      });
    }
    self.slicerProfiles = ko.computed(function() {
      return (self.slicers()[self.slicer()] || {}).profiles;
    });
    // Constants defined in continuousprint_settings.jinja2, passed from the plugin (see `get_template_vars()` in __init__.py)
    self.profiles = {};
    for (let prof of profiles) {
      if (self.profiles[prof.make] === undefined) {
        self.profiles[prof.make] = {};
      }
      self.profiles[prof.make][prof.model] = prof;
    }
    self.default_scripts = {};
    for (let s of default_scripts) {
      self.default_scripts[s.name] = s.gcode;
    }

    // Patch the settings viewmodel to allow for us to block saving when validation has failed.
    // As of 2022-05-31, 'exchanging()' is only used for display and not for logic.
    self.settings.exchanging_orig = self.settings.exchanging;
    self.settings.exchanging = ko.pureComputed(function () {
        return self.settings.exchanging_orig() ||
          !self.allValidQueueNames() || !self.allValidQueueAddr() ||
          !self.allUniqueScriptNames() || !self.allUniquePreprocessorNames();
    });

    self.queues = ko.observableArray();
    self.queue_fingerprint = null;
    self.scripts = ko.observableArray([]);
    self.preprocessors = ko.observableArray([]);
    self.events = ko.observableArray([]);
    self.scripts_fingerprint = null;

    self.selected_make = ko.observable();
    self.selected_model = ko.observable();
    let makes = Object.keys(self.profiles);
    self.printer_makes = ko.observable(makes);
    self.printer_models = ko.computed(function() {
      let models = self.profiles[self.selected_make()];
      if (models === undefined) {
        return ["-"];
      }
      let result = Object.keys(models);
      result.unshift("-");
      return result;
    });

    self.modelChanged = function() {
      let profile = (self.profiles[self.selected_make()] || {})[self.selected_model()];
      if (profile === undefined) {
        return;
      }
      let cpset = self.settings.settings.plugins.continuousprint;
      cpset.cp_printer_profile(profile.name);
    };

    self.preprocessorSelectOptions = ko.computed(function() {
      let result = [{name: '', value: null}, {name: 'Add new...', value: 'ADDNEW'}];
      for (let p of self.preprocessors()) {
        result.push({name: p.name(), value: p});
      }
      return result;
    });

    function mkScript(name, body, expanded) {
      let b = ko.observable(body || "");
      let n = ko.observable(name || "");
      return {
        name: n,
        body: b,
        expanded: ko.observable((expanded === undefined) ? true : expanded),
        preview: ko.computed(function() {
          let flat = b().replace('\n', ' ');
          return (flat.length > 32) ? flat.slice(0, 29) + "..." : flat;
        }),
        registrations: ko.computed(function() {
          let nn = n();
          let result = [];
          for (let e of self.events()) {
            for (let a of e.actions()) {
              let ppname = a.preprocessor();
              if (ppname !== null && ppname.name) {
                ppname = ppname.name();
              }
              if (a.script.name() === nn || ppname === nn) {
                result.push(e.display);
              }
            }
          }
          return result;
        }),
      };
    }

    self.loadScriptsFromProfile = function() {
      let profile = (self.profiles[self.selected_make()] || {})[self.selected_model()];
      if (profile === undefined) {
        return;
      }
      self.addScript(`Clear Bed (${profile.name})`,
        self.default_scripts[profile.defaults.clearBed], true);
      self.addScript(`Finish (${profile.name})`,
        self.default_scripts[profile.defaults.finished], true);
    }

    self.loadFromFile = function(file, cb) {
      // Inspired by https://stackoverflow.com/a/14155586
      if(!window.FileReader) return;
      var reader = new FileReader();
      reader.onload = function(evt) {
          if(evt.target.readyState != 2) return;
          if(evt.target.error) {
              alert('Error while reading file');
              return;
          }
          cb(file.name, evt.target.result, false);
      };
      reader.readAsText(file);
    };
    self.loadScriptFromFile = (f) => self.loadFromFile(f, self.addScript);
    self.loadPreprocessorFromFile = (f) => self.loadFromFile(f, self.addPreprocessor);

   self.downloadFile = function(filename, body) {
     // https://stackoverflow.com/a/45831357
     var blob = new Blob([body], {type: 'text/plain'});
     if (window.navigator && window.navigator.msSaveOrOpenBlob) {
       window.navigator.msSaveOrOpenBlob(blob, filename);
     } else {
       var e = document.createEvent('MouseEvents'),
       a = document.createElement('a');
       a.download = filename;
       a.href = window.URL.createObjectURL(blob);
       a.dataset.downloadurl = ['text/plain', a.download, a.href].join(':');
       e.initEvent('click', true, false, window, 0, 0, 0, 0, 0, false, false, false, false, 0, null);
       a.dispatchEvent(e);
     }
    }
    self.downloadScript = function(s) {
      let n = s.name()
      if (!n.endsWith(".gcode")) {
        n += ".gcode";
      }
      self.downloadFile(n, s.body());
    };

    self.downloadPreprocessor = function(p) {
      let n = p.name()
      if (!n.endsWith(".py")) {
        n += ".py";
      }
      self.downloadFile(n, p.body());
    };

    self.actionPreprocessorChanged = function(vm) {
      if (vm.preprocessor() === "ADDNEW") {
        p = self.addPreprocessor("", "", true);
        vm.preprocessor(p);
        self.gotoTab("scripts");
      }
    };

    self.addScript = function(name, body, expanded) {
      let s = mkScript(name, body, expanded);
      self.scripts.push(s);
      return s;
    };

    self.addPreprocessor = function(name, body, expanded) {
      let p = mkScript(name, body, expanded);
      self.preprocessors.push(p);
      return p;
    };

    self.rmScript = function(s) {
      for (let e of self.events()) {
        for (let a of e.actions()) {
          if (a.script == s) {
            e.actions.remove(a);
          }
        }
      }
      self.scripts.remove(s);
    }
    self.rmPreprocessor = function(p) {
      for (let e of self.events()) {
        for (let a of e.actions()) {
          if (a.preprocessor() == p) {
            a.preprocessor(null);
          }
        }
      }
      self.preprocessors.remove(p);
    }
    self.gotoScript = function(s) {
      s.expanded(true);
      self.gotoTab("scripts");
    }
    self.gotoTab = function(suffix) {
      $(`#settings_continuousprint_tabs a[href="#settings_continuousprint_${suffix}"]`).tab('show');
    }

    self.addAction = function(e, s) {
      if (s === null) {
        s = self.addScript();
        self.gotoScript(s);
      }
      e.actions.push({
        script: s,
        preprocessor: ko.observable(null),
      });
    };
    self.rmAction = function(e, a) {
      e.actions.remove(a);
    }
    self.allUniqueScriptNames = ko.computed(function() {
      let names = new Set();
      for (let s of self.scripts()) {
        let n = s.name();
        if (names.has(n)) {
          return false;
        }
        names.add(n);
      }
      return true;
    });
    self.allUniquePreprocessorNames = ko.computed(function() {
      let names = new Set();
      for (let p of self.preprocessors()) {
        let n = p.name();
        if (names.has(n)) {
          return false;
        }
        names.add(n);
      }
      return true;
    });

    self.newBlankQueue = function() {
      self.queues.push({name: "", addr: "", strategy: ""});
    };
    self.rmQueue = function(q) {
      self.queues.remove(q);
    }
    self.queueChanged = function() {
      self.queues.valueHasMutated();
    }
    self.allValidQueueAddr = ko.computed(function() {
      for (let q of self.queues()) {
        if (q.name === 'local' || q.addr.toLowerCase() === "auto") {
          continue;
        }
        let sp = q.addr.split(':');
        if (sp.length !== 2) {
          return false;
        }
        let port = parseInt(sp[1]);
        if (isNaN(port) || port < 5000) {
          return false;
        }
      }
      return true;
    });
    self.allValidQueueNames = ko.computed(function() {
      for (let q of self.queues()) {
        if (q.name.trim() === '') {
          return false;
        }
      }
      return true;
    });

    // Called automatically by SettingsViewModel
    self.onSettingsShown = function() {
      for (let prof of profiles) {
        if (self.settings.settings.plugins.continuousprint.cp_printer_profile() === prof.name) {
          self.selected_make(prof.make);
          self.selected_model(prof.model);
          break;
        }
        self.slicer(self.settings.settings.plugins.continuousprint.cp_slicer());
        self.slicer_profile(self.settings.settings.plugins.continuousprint.cp_slicer_profile());
      }
      // Queues and scripts are stored in the DB; we must fetch them whenever
      // the settings page is loaded
      self.api.get(self.api.QUEUES, (result) => {
        let queues = []
        for (let r of result) {
          if (r.name === "archive") {
            continue; // Archive is hidden
          }
          queues.push(r);
        }
        self.queues(queues);
        self.queue_fingerprint = JSON.stringify(queues);
      });

      self.api.get(self.api.AUTOMATION, (result) => {
        let scripts = {};
        for (let k of Object.keys(result.scripts)) {
          scripts[k] = mkScript(k, result.scripts[k], false);
        }
        self.scripts(Object.values(scripts));

        let preprocessors = {};
        for (let k of Object.keys(result.preprocessors)) {
          preprocessors[k] = mkScript(k, result.preprocessors[k], false);
        }
        self.preprocessors(Object.values(preprocessors));

        let events = []
        for (let k of custom_events) {
          let actions = [];
          for (let a of result.events[k.event] || []) {
            actions.push({
              script: scripts[a.script],
              preprocessor: ko.observable(preprocessors[a.preprocessor]),
            });
          }
          events.push(new CPSettingsEvent(k, actions, self.api, default_symtable()));
        }
        events.sort((a, b) => a.display < b.display);
        self.events(events);
        self.scripts_fingerprint = JSON.stringify(result);
      });
    };

    // Called automatically by SettingsViewModel
    self.onSettingsBeforeSave = function() {
      let cpset = self.settings.settings.plugins.continuousprint;
      cpset.cp_slicer(self.slicer());
      cpset.cp_slicer_profile(self.slicer_profile());

      let queues = self.queues();
      if (JSON.stringify(queues) !== self.queue_fingerprint) {
        // Sadly it appears flask doesn't have good parsing of nested POST structures,
        // So we pass it a JSON string instead.
        self.api.edit(self.api.QUEUES, queues, () => {
          // Editing queues causes a UI refresh to the main viewmodel; no work is needed here
        });
      }

      let scripts = {}
      for (let s of self.scripts()) {
        scripts[s.name()] = s.body();
      }
      let preprocessors = {}
      for (let p of self.preprocessors()) {
        preprocessors[p.name()] = p.body();
      }
      let events = {};
      for (let e of self.events()) {
        let e2 = e.pack();
        if (e2) {
          events[e.event] = e2;
        }
      }
      let data = {scripts, preprocessors, events};
      if (JSON.stringify(data) !== self.scripts_fingerprint) {
        self.api.edit(self.api.AUTOMATION, data, () => {});
      }
    }

    self.sortStart = function() {
      // Faking server disconnect allows us to disable the default whole-page
      // file drag and drop behavior.
      self.files.onServerDisconnect();
    };
    self.sortEnd = function() {
      // Re-enable default drag and drop behavior
      self.files.onServerConnect();
    };
}


try {
module.exports = {
  CPSettingsViewModel,
  CP_PRINTER_PROFILES,
  CP_GCODE_SCRIPTS,
};
} catch {}<|MERGE_RESOLUTION|>--- conflicted
+++ resolved
@@ -9,18 +9,12 @@
   CP_CUSTOM_EVENTS = [];
   CP_LOCAL_IP = '';
   CPAPI = require('./continuousprint_api');
-<<<<<<< HEAD
+  CP_SIMULATOR_DEFAULT_SYMTABLE = function() {return {};};
+  CPSettingsEvent = require('./continuousprint_settings_event');
   OctoPrint = undefined;
 }
 
-function CPSettingsViewModel(parameters, profiles=CP_PRINTER_PROFILES, default_scripts=CP_GCODE_SCRIPTS, custom_events=CP_CUSTOM_EVENTS, octoprint=OctoPrint) {
-=======
-  CP_SIMULATOR_DEFAULT_SYMTABLE = function() {return {};};
-  CPSettingsEvent = require('./continuousprint_settings_event');
-}
-
 function CPSettingsViewModel(parameters, profiles=CP_PRINTER_PROFILES, default_scripts=CP_GCODE_SCRIPTS, custom_events=CP_CUSTOM_EVENTS, default_symtable=CP_SIMULATOR_DEFAULT_SYMTABLE) {
->>>>>>> 970f699a
     var self = this;
     self.PLUGIN_ID = "octoprint.plugins.continuousprint";
     self.log = log.getLogger(self.PLUGIN_ID);

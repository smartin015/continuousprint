--- conflicted
+++ resolved
@@ -27,6 +27,13 @@
 import time
 
 
+def getint(d, k, default=0):
+    v = d.get(k, default)
+    if type(v) == str:
+        v = int(v)
+    return v
+
+
 # Defer initialization
 class DB:
     # Adding foreign_keys pragma is necessary for ON DELETE behavior
@@ -107,6 +114,12 @@
     This is distinct from the Job class to facilitate other storage implementations (e.g. LAN queue data)"""
 
     def refresh_sets(self):
+        raise NotImplementedError()
+
+    def save(self):
+        raise NotImplementedError()
+
+    def _load_set(self, data, idx):
         raise NotImplementedError()
 
     def decrement(self):
@@ -143,9 +156,16 @@
                 return (s, True)
         return (None, any_printable)
 
-    @classmethod
-    def from_dict(self, data: dict):
-        raise NotImplementedError
+    def load_dict(self, data: dict, queue):
+        self.queue = queue
+        self.name = data.get("name", "")
+        self.created = getint(data, "created")
+        self.count = getint(data, "count")
+        self.remaining = getint(data, "remaining", default=self.count)
+        self.id = data["id"]
+        self.draft = data.get("draft", False)
+        self.acquired = data.get("acquired", False)
+        self.sets = [self._load_set(s, i) for i, s in enumerate(data["sets"])]
 
     def as_dict(self):
         sets = list(self.sets)
@@ -184,11 +204,10 @@
     class Meta:
         database = DB.queues
 
-    @classmethod
-    def from_dict(self, data: dict):
-        j = Job(**data)
-        j.sets = [Set.from_dict(s) for s in data["sets"]]
-        return j
+    def _load_set(self, data, idx):
+        s = Set()
+        s.load_dict(data, self, idx)
+        return s
 
     def refresh_sets(self):
         Set.update(remaining=Set.count, completed=0).where(Set.job == self).execute()
@@ -196,6 +215,12 @@
 
 class SetView:
     """See JobView for rationale for this class."""
+
+    def save(self):
+        raise NotImplementedError()
+
+    def resolve(self):
+        raise NotImplementedError()
 
     def _csv2list(self, v):
         if v == "":
@@ -220,9 +245,32 @@
         self.save()  # Save must occur before job is observed
         return self.job.next_set(profile)
 
-    @classmethod
-    def from_dict(self, s):
-        raise NotImplementedError
+    def load_dict(self, data, job, rank=None):
+        self.job = job
+        for listform, csvform in [
+            ("materials", "material_keys"),
+            ("profiles", "profile_keys"),
+        ]:
+            if data.get(listform) is not None:
+                data[csvform] = ",".join(data[listform])
+                del data[listform]
+            else:
+                data[csvform] = data.get(csvform, "")
+
+        for numeric in ("count", "remaining", "completed"):
+            data[numeric] = getint(data, numeric, 0)
+
+        if rank is not None:
+            data["rank"] = rank
+        elif data.get("rank") is not None:
+            data["rank"] = float(data["rank"])
+
+        for filler in ("id", "sd"):
+            if filler not in data:
+                data[filler] = None
+
+        for (k, v) in data.items():
+            setattr(self, k, v)
 
     def as_dict(self):
         return dict(
@@ -275,17 +323,6 @@
 
     class Meta:
         database = DB.queues
-
-    @classmethod
-    def from_dict(self, s):
-        for listform, csvform in [
-            ("materials", "material_keys"),
-            ("profiles", "profile_keys"),
-        ]:
-            if s.get(listform) is not None:
-                s[csvform] = ",".join(s[listform])
-                del s[listform]
-        return Set(**s)
 
 
 class Run(Model):
@@ -336,11 +373,7 @@
 
 def populate_queues():
     DB.queues.create_tables(MODELS)
-<<<<<<< HEAD
-    StorageDetails.create(schemaVersion="0.0.4")
-=======
     StorageDetails.create(schemaVersion=CURRENT_SCHEMA_VERSION)
->>>>>>> 1e6e83b6
     Queue.create(name=LAN_QUEUE, addr="auto", strategy="LINEAR", rank=1)
     Queue.create(name=DEFAULT_QUEUE, strategy="LINEAR", rank=0)
     Queue.create(name=ARCHIVE_QUEUE, strategy="LINEAR", rank=-1)
@@ -451,7 +484,6 @@
                 details.schemaVersion = "0.0.4"
                 details.save()
 
-<<<<<<< HEAD
             if details.schemaVersion == "0.0.3":
                 if logger is not None:
                     logger.warning(f"Updating schema from {details.schemaVersion}")
@@ -461,14 +493,10 @@
                 details.schemaVersion = "0.0.4"
                 details.save()
 
-            if details.schemaVersion != "0.0.4":
-                raise Exception(f'Unknown DB schema version: "{details.schemaVersion}"')
-=======
             if details.schemaVersion != CURRENT_SCHEMA_VERSION:
                 raise Exception(
                     "DB schema version is not current: " + details.schemaVersion
                 )
->>>>>>> 1e6e83b6
 
             if logger is not None:
                 logger.debug("Storage schema version: " + details.schemaVersion)

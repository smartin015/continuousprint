--- conflicted
+++ resolved
@@ -28,19 +28,18 @@
 import time
 
 
-<<<<<<< HEAD
 def getint(d, k, default=0):
     v = d.get(k, default)
     if type(v) == str:
         v = int(v)
     return v
-=======
+
+
 logging.getLogger("peewee").setLevel(logging.INFO)
 
 
 class STLResolveError(Exception):
     pass
->>>>>>> 4d2a31af
 
 
 # Defer initialization
@@ -228,9 +227,6 @@
     def save(self):
         raise NotImplementedError()
 
-    def resolve(self):
-        raise NotImplementedError()
-
     def _csv2list(self, v):
         if v == "":
             return []
@@ -254,7 +250,6 @@
         self.save()  # Save must occur before job is observed
         return self.job.next_set(profile)
 
-<<<<<<< HEAD
     def load_dict(self, data, job, rank=None):
         self.job = job
         for listform, csvform in [
@@ -281,7 +276,7 @@
 
         for (k, v) in data.items():
             setattr(self, k, v)
-=======
+
     def resolve(self, override=None):
         if override is not None:
             self._resolved = override
@@ -299,7 +294,6 @@
     @classmethod
     def from_dict(self, s):
         raise NotImplementedError
->>>>>>> 4d2a31af
 
     def as_dict(self):
         return dict(
@@ -353,8 +347,6 @@
     class Meta:
         database = DB.queues
 
-<<<<<<< HEAD
-=======
     @classmethod
     def from_dict(self, s):
         for listform, csvform in [
@@ -371,7 +363,6 @@
             self._resolved = self.path
         return super().resolve(override)
 
->>>>>>> 4d2a31af
 
 class Run(Model):
     # Runs are totally decoupled from queues, jobs, and sets - this ensures that

# coding=utf-8

import os
import socket
import json
import time
import traceback
import random
from pathlib import Path
from octoprint.events import Events
from octoprint.filemanager import NoSuchStorage
from octoprint.filemanager.analysis import AnalysisQueue, QueueEntry
from octoprint.filemanager.destinations import FileDestinations
import octoprint.timelapse

from peerprint.filesharing import Fileshare
from .analysis import CPQProfileAnalysisQueue
from .driver import Driver, Action as DA, Printer as DP
from .queues.lan import LANQueue
from .queues.multi import MultiQueue
from .queues.local import LocalQueue
from .queues.abstract import Strategy
from .storage.database import (
    migrateFromSettings,
    init as init_db,
    DEFAULT_QUEUE,
    ARCHIVE_QUEUE,
)
from .data import (
    PRINTER_PROFILES,
    GCODE_SCRIPTS,
    Keys,
    PRINT_FILE_DIR,
    TEMP_FILES,
)
from .api import ContinuousPrintAPI
from .script_runner import ScriptRunner


class CPQPlugin(ContinuousPrintAPI):
<<<<<<< HEAD
    # See `octoprint/printer/__init.py` `get_state_id()` for state strings
    PRINTER_DISCONNECTED_STATES = ("CLOSED", "CLOSED_WITH_ERROR", "OFFLINE", "UNKNOWN")
    PRINTER_CONNECTING_STATES = (
        "OPEN_SERIAL",
        "DETECT_SERIAL",
        "DETECT_BAUDRATE",
        "CONNECTING",
    )
    RECONNECT_WINDOW_SIZE = 5.0
    MAX_WINDOW_EXP = 6
=======
    CPQ_ANALYSIS_FINISHED = "CPQ_ANALYSIS_FINISHED"
>>>>>>> 7feefe0d

    def __init__(
        self,
        printer,
        settings,
        file_manager,
        plugin_manager,
        queries,
        data_folder,
        logger,
        identifier,
        basefolder,
    ):
        self._basefolder = basefolder
        self._printer = printer
        self._settings = settings
        self._file_manager = file_manager
        self._plugin_manager = plugin_manager
        self._queries = queries
        self._data_folder = data_folder
        self._logger = logger
        self._identifier = identifier
        self._set_add_awaiting_metadata = dict()
        self._reconnect_attempts = 0
        self._next_reconnect = 0

    def start(self):
        self._setup_thirdparty_plugin_integration()
        self._init_db()
        self._init_fileshare()
        self._init_queues()
        self._init_driver()
        self._init_analysis_queue()

    def _on_queue_update(self, q, now=time.time()):
        self._sync_state()

    def _on_settings_updated(self):
        self.d.set_retry_on_pause(
            self._get_key(Keys.RESTART_ON_PAUSE, False),
            int(self._get_key(Keys.RESTART_MAX_RETRIES, 0)),
            int(self._get_key(Keys.RESTART_MAX_TIME, 0)),
        )
        self.d.set_managed_cooldown(
            self._get_key(Keys.BED_COOLDOWN_ENABLED, False),
            int(self._get_key(Keys.BED_COOLDOWN_THRESHOLD, 0)),
            int(self._get_key(Keys.BED_COOLDOWN_TIMEOUT, 0)),
        )

    def _set_key(self, k, v):
        return self._settings.set([k.setting], v)

    def _get_key(self, k, default=None):
        v = self._settings.get([k.setting])
        return v if v is not None else default

    def _add_folder(self, path):
        return self._file_manager.add_folder(
            FileDestinations.LOCAL, self._path_in_storage(path)
        )

    def resume_action(self):
        self._update(DA.ACTIVATE)
        self._sync_state()

    def get_open_port(self):
        # https://stackoverflow.com/a/2838309
        # Note that this is vulnerable to race conditions in that
        # the port is open when it's assigned, but could be reassigned
        # before the caller can use it.
        s = socket.socket(socket.AF_INET, socket.SOCK_STREAM)
        s.bind(("", 0))
        s.listen(1)
        port = s.getsockname()[1]
        s.close()
        return port

    def get_local_ip(self):
        # https://stackoverflow.com/a/57355707
        hostname = socket.gethostname()
        try:
            return socket.gethostbyname(f"{hostname}.local")
        except socket.gaierror:
            return socket.gethostbyname(hostname)

    def _add_set(self, path, sd, draft=True, profiles=[]):
        # We may need to delay adding a file if it hasn't yet finished analysis
        meta = self._file_manager.get_additional_metadata(
            FileDestinations.SDCARD if sd else FileDestinations.LOCAL,
            path,
            CPQProfileAnalysisQueue.META_KEY,
        )
        prof = (
            meta.get(CPQProfileAnalysisQueue.PROFILE_KEY) if meta is not None else None
        )
        if (
            self._get_key(Keys.INFER_PROFILE)
            and prof is None
            and self._set_add_awaiting_metadata.get(path) is None
        ):
            self._logger.debug(f"Delaying add_set() of {path} until analysis completes")
            self._set_add_awaiting_metadata[path] = (path, sd, draft, profiles)
        else:
            self._get_queue(DEFAULT_QUEUE).add_set(
                "",
                self._preprocess_set(
                    dict(
                        path=path,
                        sd="true" if sd else "false",
                        count=1,
                        jobDraft=draft,
                        profiles=profiles,
                    )
                ),
            )
            self._sync_state()

    def _preprocess_set(self, data):
        if not self._get_key(Keys.INFER_PROFILE) or len(data.get("profiles", [])) > 0:
            return data

        try:
            meta = self._file_manager.get_additional_metadata(
                FileDestinations.SDCARD if data.get("sd") else FileDestinations.LOCAL,
                data["path"],
                CPQProfileAnalysisQueue.META_KEY,
            )
        except NoSuchStorage:
            return data

        prof = (
            meta.get(CPQProfileAnalysisQueue.PROFILE_KEY) if meta is not None else None
        )
        self._logger.debug(f"Path {data['path']} profile: {prof}")
        if prof is not None and prof != "":
            data["profiles"] = [prof]
        return data

    def _path_on_disk(self, path: str, sd: bool):
        try:
            return self._file_manager.path_on_disk(
                FileDestinations.SDCARD if sd else FileDestinations.LOCAL, path
            )
        except NoSuchStorage:
            return None

    def _path_in_storage(self, path):
        return self._file_manager.path_in_storage(FileDestinations.LOCAL, path)

    def _msg(self, data):
        # See continuousprint_viewmodel.js onDataUpdaterPluginMessage
        self._plugin_manager.send_plugin_message(self._identifier, data)

    def _setup_thirdparty_plugin_integration(self):
        # Turn on "restart on pause" when Obico plugin is detected (must be version 1.8.11 or higher for custom event hook)
        if getattr(octoprint.events.Events, "PLUGIN_OBICO_COMMAND", None) is not None:
            self._logger.info(
                "Has Obico plugin with custom events integration - enabling failure automation"
            )
            self._set_key(Keys.RESTART_ON_PAUSE, True)
        else:
            self._set_key(Keys.RESTART_ON_PAUSE, False)

        # SpoolManager plugin isn't required, but does enable material-based printing if it exists
        # Code based loosely on https://github.com/OllisGit/OctoPrint-PrintJobHistory/ (see _getPluginInformation)
        smplugin = self._plugin_manager.plugins.get("SpoolManager")
        if smplugin is not None and smplugin.enabled:
            self._spool_manager = smplugin.implementation
            self._logger.info("SpoolManager found - enabling material selection")
            self._set_key(Keys.MATERIAL_SELECTION, True)
        else:
            self._spool_manager = None
            self._set_key(Keys.MATERIAL_SELECTION, False)
        self._settings.save()

        # Try to fetch plugin-specific events, defaulting to None otherwise

        # This custom event is only defined when the Obico plugin is installed.
        self.EVENT_OBICO_COMMAND = getattr(
            octoprint.events.Events, "PLUGIN_OBICO_COMMAND", None
        )
        # These events are only defined when OctoPrint-SpoolManager plugin is installed.
        self.EVENT_SPOOL_SELECTED = getattr(
            octoprint.events.Events, "PLUGIN__SPOOLMANAGER_SPOOL_SELECTED", None
        )
        self.EVENT_SPOOL_DESELECTED = getattr(
            octoprint.events.Events, "PLUGIN__SPOOLMANAGER_SPOOL_DESELECTED", None
        )

    def _init_fileshare(self, fs_cls=Fileshare):
        fileshare_dir = self._path_on_disk(f"{PRINT_FILE_DIR}/fileshare/", sd=False)
        fileshare_addr = f"{self.get_local_ip()}:0"
        self._logger.info(f"Starting fileshare with address {fileshare_addr}")
        self._fileshare = fs_cls(fileshare_addr, fileshare_dir, self._logger)
        self._fileshare.connect()

    def _init_db(self):
        init_db(
            db_path=Path(self._data_folder) / "queue.sqlite3",
            logger=self._logger,
        )

        # Migrate from old JSON state if needed
        state_data = self._get_key(Keys.QUEUE)
        try:
            if state_data is not None and state_data != "[]":
                settings_state = json.loads(state_data)
                migrateFromSettings(settings_state)
                self._get_key(Keys.QUEUE)
        except Exception:
            self._logger.error(f"Could not migrate old json state: {state_data}")
            self._logger.error(traceback.format_exc())

        self._queries.clearOldState()

    def _init_queues(self, lancls=LANQueue, localcls=LocalQueue):
        self._printer_profile = PRINTER_PROFILES.get(
            self._get_key(Keys.PRINTER_PROFILE)
        )
        self.q = MultiQueue(
            self._queries, Strategy.IN_ORDER, self._sync_history
        )  # TODO set strategy for this and all other queue creations
        for q in self._queries.getQueues():
            if q.addr is not None:
                try:
                    lq = lancls(
                        q.name,
                        q.addr
                        if q.addr.lower() != "auto"
                        else f"{self.get_local_ip()}:{self.get_open_port()}",
                        self._logger,
                        Strategy.IN_ORDER,
                        self._on_queue_update,
                        self._fileshare,
                        self._printer_profile,
                        self._path_on_disk,
                    )
                    lq.connect()
                    self.q.add(q.name, lq)
                except ValueError:
                    self._logger.error(
                        f"Unable to join network queue (name {q.name}, addr {q.addr}) due to ValueError"
                    )
            elif q.name != ARCHIVE_QUEUE:
                self.q.add(
                    q.name,
                    localcls(
                        self._queries,
                        q.name,
                        Strategy.IN_ORDER,
                        self._printer_profile,
                        self._path_on_disk,
                        self._add_folder,
                    ),
                )

    def _init_driver(self, srcls=ScriptRunner, dcls=Driver):
        self._runner = srcls(
            self.popup,
            self._get_key,
            self._file_manager,
            self._logger,
            self._printer,
            self._sync_state,
        )
        self.d = dcls(
            queue=self.q,
            script_runner=self._runner,
            logger=self._logger,
        )
        self._update(DA.DEACTIVATE)  # Initializes and passes printer state
        self._on_settings_updated()

<<<<<<< HEAD
    def _handle_printer_state_reconnect(self, pstate, now=None):
        # Called on _update() - handles auto-reconnecting when configured and the printer ends in a terminal state.
        # This is an opt-in feature, as printers may not reconnect safely (e.g. MP Mini Delta V2 auto-homes on reconnect)
        if not self._get_key(Keys.AUTO_RECONNECT, False):
            return

        if now is None:
            now = time.time()

        if pstate not in self.PRINTER_DISCONNECTED_STATES:
            self._reconnect_attempts = 0
            self._next_reconnect = 0
        elif pstate in self.PRINTER_CONNECTING_STATES:
            pass  # Wait for the connection attempt to succeed or fail
        elif now > self._next_reconnect:
            self._reconnect_attempts += 1
            window_sec = self.RECONNECT_WINDOW_SIZE * (
                2 ** min(self._reconnect_attempts, self.MAX_WINDOW_EXP)
            )
            delay = self.RECONNECT_WINDOW_SIZE + (window_sec * random.random())
            self._next_reconnect = now + delay
            msg = f"Reconnecting to printer (attempt {self._reconnect_attempts}, next attempt after ~{round(delay)}s)"
            self._logger.info(msg)
            self._msg(dict(msg=msg, type="popup"))
            self._printer.connect()  # No arguments --> all auto-detected
=======
    def _init_analysis_queue(self, cls=AnalysisQueue, async_backlog=True):
        self._logger.debug("Creating CPQ analysis queue and checking for backlog")
        self._analysis_queue = cls(dict(gcode=CPQProfileAnalysisQueue))
        self._analysis_queue.register_finish_callback(self._on_analysis_finished)

        if async_backlog:
            import threading

            thread = threading.Thread(target=self._enqueue_analysis_backlog)
            thread.daemon = True
            thread.start()
        else:
            self._enqueue_analysis_backlog()

    def _profile_from_path(self, path):
        self._logger.info(f"_profile_from_path {path}")
        if path.split(".")[-1] not in ("gcode", "gco"):
            return None
        meta = self._file_manager.get_additional_metadata(
            FileDestinations.LOCAL, path, CPQProfileAnalysisQueue.META_KEY
        )
        if meta is not None:
            return meta.get(CPQProfileAnalysisQueue.PROFILE_KEY)

    def _backlog_from_file_list(self, data):
        # Recursively walks the output of FileManager.list_files() and selects
        # files which have no CPQ analysis provided
        # See https://docs.octoprint.org/en/master/modules/filemanager.html?highlight=get_additional_metadata#octoprint.filemanager.storage.LocalFileStorage.list_files
        backlog = []
        for k, v in data.items():
            if v["type"] == "folder":
                backlog += self._backlog_from_file_list(v["children"])
            elif v.get(CPQProfileAnalysisQueue.META_KEY) is None:
                self._logger.debug(f"File \"{v['path']}\" needs analysis")
                backlog.append(v["path"])
            else:
                self._logger.debug(f"File \"{v['path']}\" already analyzed")
        return backlog

    def _enqueue_analysis_backlog(self):
        # This loosely follows FileManager._determine_analysis_backlog to push un-analyzed files onto our custom AnalysisQueue - see
        # https://github.com/OctoPrint/OctoPrint/blob/f430257d7072a83692fc2392c683ed8c97ae47b6/src/octoprint/filemanager/__init__.py#L301
        self._logger.debug("Searching files for backlogged CPQ analysis")
        counter = 0
        file_list = self._file_manager.list_files(destinations=FileDestinations.LOCAL)[
            FileDestinations.LOCAL
        ]
        for path in self._backlog_from_file_list(file_list):
            if self._enqueue(path):
                counter += 1
        if counter > 0:
            self._logger.info(f"Enqueued {counter} files for CPQ analysis")

    def _enqueue(self, path, high_priority=False):
        queue_entry = QueueEntry(
            name=path.split("/")[-1],
            path=path,
            type="gcode",
            location=FileDestinations.LOCAL,
            absolute_path=self._file_manager.path_on_disk(FileDestinations.LOCAL, path),
            printer_profile=None,  # self._printer_profile_manager.get_default(),
            analysis=None,
        )
        return self._analysis_queue.enqueue(queue_entry, high_priority=high_priority)

    def _on_analysis_finished(self, entry, result):
        self._file_manager.set_additional_metadata(
            FileDestinations.LOCAL,
            entry.path,
            CPQProfileAnalysisQueue.META_KEY,
            result,
            overwrite=True,
        )
        self.on_event(self.CPQ_ANALYSIS_FINISHED, dict(path=entry.path, result=result))
>>>>>>> 7feefe0d

    def tick(self):
        # Catch/pass all exceptions to prevent errors from stopping the repeated timer.
        try:
            self._update(DA.TICK)
        except Exception:
            traceback.print_exc()

    def _delete_timelapse(self, full_path):
        # This borrows heavily from `octoprint.timelapse.deleteTimelapse`
        # (https://github.com/OctoPrint/OctoPrint/blob/f430257d7072a83692fc2392c683ed8c97ae47b6/src/octoprint/server/api/timelapse.py#L175)
        # We cannot use it directly as it's bundled into a Flask route
        try:
            thumb_path = octoprint.timelapse.create_thumbnail_path(full_path)
            os.remove(full_path)
            os.remove(thumb_path)
            return True
        except Exception:
            self._logger.warning(
                f"Failed to delete timelapse data ({full_path}, {thumb_path})"
            )
            self._logger.debug(traceback.format_exc())
            return False

    def on_event(self, event, payload):
        if not hasattr(self, "d"):  # Ignore any messages arriving before init
            return
        if event is None:
            return

        current_file = self._printer.get_current_job().get("file", {}).get("name")
        is_current_path = current_file == self.d.current_path()

        if event == self.CPQ_ANALYSIS_FINISHED:
            # If we auto-added a file to the queue before analysis finished,
            # it's placed in a pending queue (see self._add_set). Now that
            # the processing is done, we actually add the set.
            path = payload["path"]
            self._logger.debug(f"Handling completed analysis for {path}")
            pend = self._set_add_awaiting_metadata.get(path)
            if pend is not None:
                (path, sd, draft, profiles) = pend
                prof = payload["result"][CPQProfileAnalysisQueue.PROFILE_KEY]
                if (profiles is None or profiles == []) and prof != "":
                    profiles = [prof]
                self._logger.debug(
                    f"Handling pending add_set() for {path} with profiles={profiles}"
                )
                self._add_set(path, sd, draft, profiles)
                del self._set_add_awaiting_metadata[path]
            return
        if (
            event == Events.FILE_ADDED
            and self._profile_from_path(payload["path"]) is None
        ):
            # Added files should be checked for metadata and enqueued into CPQ custom analysis
            if self._enqueue(payload["path"]):
                self._logger.debug(f"Enqueued newly added file {payload['path']}")
            return

        if (
            event == Events.UPLOAD
        ):  # https://docs.octoprint.org/en/master/events/index.html#file-handling
            upload_action = self._get_key(Keys.UPLOAD_ACTION, "do_nothing")
            if upload_action != "do_nothing":
                if payload["path"].endswith(".gcode"):
                    self._add_set(
                        path=payload["path"],
                        sd=payload["target"] != "local",
                        draft=(upload_action != "add_printable"),
                    )
                elif payload["path"].endswith(".gjob"):
                    self._get_queue(DEFAULT_QUEUE).import_job(
                        payload["path"], draft=(upload_action != "add_printable")
                    )
                    self._sync_state()
            else:
                return

        if event == Events.MOVIE_DONE:
            # Optionally delete time-lapses created from bed clearing/finishing scripts
            temp_files_base = [f.split("/")[-1] for f in TEMP_FILES.values()]
            if (
                payload["gcode"] in temp_files_base
                and self._get_key(Keys.AUTOMATION_TIMELAPSE_ACTION) == "auto_remove"
            ):
                if self._delete_timelapse(payload["movie"]):
                    self._logger.info(
                        f"Deleted temp file timelapse for {payload['gcode']}"
                    )
                return

            thumb_path = octoprint.timelapse.create_thumbnail_path(payload["movie"])
            if self._queries.annotateLastRun(
                payload["gcode"], payload["movie"], thumb_path
            ):
                self._logger.info(
                    f"Annotated run of {payload['gcode']} with timelapse details"
                )
                self._sync_history()
            return

        elif event == Events.PRINT_DONE:
            self._update(DA.SUCCESS)
        elif event == Events.PRINT_FAILED:
            # Note that cancelled events are already handled directly with Events.PRINT_CANCELLED
            self._update(DA.FAILURE)
        elif event == Events.PRINT_CANCELLED:
            if payload.get("user") is not None:
                self._update(DA.DEACTIVATE)
            else:
                self._update(DA.TICK)
        elif (
            is_current_path
            and event == self.EVENT_OBICO_COMMAND
            and payload.get("cmd") == "pause"
            and payload.get("initiator") == "system"
        ):
            self._update(DA.SPAGHETTI)
        elif event == self.EVENT_SPOOL_SELECTED:
            self._update(DA.TICK)
        elif event == self.EVENT_SPOOL_DESELECTED:
            self._update(DA.TICK)
        elif is_current_path and event == Events.PRINT_PAUSED:
            self._update(DA.TICK)
        elif is_current_path and event == Events.PRINT_RESUMED:
            self._update(DA.TICK)
        elif (
            event == Events.PRINTER_STATE_CHANGED
            and self._printer.get_state_id() == "OPERATIONAL"
        ):
            self._update(DA.TICK)
        elif event == Events.SETTINGS_UPDATED:
            self._on_settings_updated()

    # ----------------------- End EventHandlerPlugin --------------------

    #  ---------------------- Begin ContinuousPrintAPI -------------------

    def _update(self, a: DA):
        # Access current file via `get_current_job` instead of `is_current_file` because the latter may go away soon
        # See https://docs.octoprint.org/en/master/modules/printer.html#octoprint.printer.PrinterInterface.is_current_file
        # Avoid using payload.get('path') as some events may not express path info.
        path = self._printer.get_current_job().get("file", {}).get("name")
        pstate = self._printer.get_state_id()
        p = DP.BUSY
        if pstate == "OPERATIONAL":
            p = DP.IDLE
        elif pstate == "PAUSED":
            p = DP.PAUSED

        self._handle_printer_state_reconnect(pstate)

        materials = []
        if self._spool_manager is not None:
            # We need *all* selected spools for all tools, so we must look it up from the plugin itself
            # (event payload also excludes color hex string which is needed for our identifiers)
            try:
                materials = self._spool_manager.api_getSelectedSpoolInformations()
                materials = [
                    f"{m['material']}_{m['colorName']}_{m['color']}"
                    if m is not None
                    else None
                    for m in materials
                ]
            except Exception:
                self._logger.warning(
                    "SpoolManager getSelectedSpoolInformations() returned error; skipping material assignment"
                )

        bed_temp = self._printer.get_current_temperatures().get("bed")
        if bed_temp is not None:
            bed_temp = bed_temp.get("actual", 0)

        if self.d.action(a, p, path, materials, bed_temp):
            self._sync_state()

        run = self.q.get_run()
        if run is not None:
            run = run.as_dict()
        netname = self._get_key(Keys.NETWORK_NAME)
        self.q.update_peer_state(netname, p.name, run, self._printer_profile)

    def _state_json(self):
        # IMPORTANT: Non-additive changes to this response string must be released in a MAJOR version bump
        # (e.g. 1.4.1 -> 2.0.0).
        db_qs = dict([(q.name, q.rank) for q in self._queries.getQueues()])
        qs = [
            dict(q.as_dict(), rank=db_qs[name])
            for name, q in self.q.queues.items()
            if name != "archive"
        ]
        qs.sort(key=lambda q: q["rank"])

        active = self.d.state != self.d._state_inactive if hasattr(self, "d") else False
        resp = {
            "active": active,
            "profile": self._get_key(Keys.PRINTER_PROFILE),
            "status": "Initializing" if not hasattr(self, "d") else self.d.status,
            "statusType": "INIT" if not hasattr(self, "d") else self.d.status_type.name,
            "queues": qs,
        }
        return json.dumps(resp)

    def _history_json(self):
        h = self._queries.getHistory()

        if self.q.run is not None:
            for row in h:
                if row["run_id"] == self.q.run:
                    row["active"] = True
                    break
        return json.dumps(h)

    def _get_queue(self, name):
        return self.q.get(name)

    def _commit_queues(self, added, removed):
        for name in removed:
            self.q.remove(name)
        for a in added:
            try:
                lq = LANQueue(
                    a["name"],
                    a["addr"]
                    if a["addr"].lower() != "auto"
                    else f"{self.get_local_ip()}:{self.get_open_port()}",
                    self._logger,
                    Strategy.IN_ORDER,
                    self._on_queue_update,
                    self._fileshare,
                    self._printer_profile,
                    self._path_on_disk,
                )  # TODO specify strategy
                lq.connect()
                self.q.add(a["name"], lq)
            except ValueError:
                self._logger.error(
                    f"Unable to join network queue (name {qdata['name']}, addr {qdata['addr']}) due to ValueError"
                )

        # We trigger state update rather than returning it here, because this is called by the settings viewmodel
        # (not the main viewmodel that displays the queues)
        self._sync_state()<|MERGE_RESOLUTION|>--- conflicted
+++ resolved
@@ -38,7 +38,6 @@
 
 
 class CPQPlugin(ContinuousPrintAPI):
-<<<<<<< HEAD
     # See `octoprint/printer/__init.py` `get_state_id()` for state strings
     PRINTER_DISCONNECTED_STATES = ("CLOSED", "CLOSED_WITH_ERROR", "OFFLINE", "UNKNOWN")
     PRINTER_CONNECTING_STATES = (
@@ -49,9 +48,7 @@
     )
     RECONNECT_WINDOW_SIZE = 5.0
     MAX_WINDOW_EXP = 6
-=======
     CPQ_ANALYSIS_FINISHED = "CPQ_ANALYSIS_FINISHED"
->>>>>>> 7feefe0d
 
     def __init__(
         self,
@@ -325,7 +322,6 @@
         self._update(DA.DEACTIVATE)  # Initializes and passes printer state
         self._on_settings_updated()
 
-<<<<<<< HEAD
     def _handle_printer_state_reconnect(self, pstate, now=None):
         # Called on _update() - handles auto-reconnecting when configured and the printer ends in a terminal state.
         # This is an opt-in feature, as printers may not reconnect safely (e.g. MP Mini Delta V2 auto-homes on reconnect)
@@ -351,7 +347,7 @@
             self._logger.info(msg)
             self._msg(dict(msg=msg, type="popup"))
             self._printer.connect()  # No arguments --> all auto-detected
-=======
+
     def _init_analysis_queue(self, cls=AnalysisQueue, async_backlog=True):
         self._logger.debug("Creating CPQ analysis queue and checking for backlog")
         self._analysis_queue = cls(dict(gcode=CPQProfileAnalysisQueue))
@@ -426,7 +422,6 @@
             overwrite=True,
         )
         self.on_event(self.CPQ_ANALYSIS_FINISHED, dict(path=entry.path, result=result))
->>>>>>> 7feefe0d
 
     def tick(self):
         # Catch/pass all exceptions to prevent errors from stopping the repeated timer.

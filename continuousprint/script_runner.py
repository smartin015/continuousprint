--- conflicted
+++ resolved
@@ -5,18 +5,12 @@
 from octoprint.filemanager.destinations import FileDestinations
 from octoprint.printer import InvalidFileLocation, InvalidFileType
 from octoprint.server import current_user
-<<<<<<< HEAD
 from octoprint.slicing.exceptions import SlicingException
 from .storage.lan import LANResolveError
 from .storage.database import STLResolveError
 from .data import TEMP_FILE_DIR, CustomEvents, Keys
-from .storage.queries import genEventScript
-=======
-from .storage.lan import ResolveError
-from .data import TEMP_FILE_DIR, CustomEvents
 from .storage.queries import getAutomationForEvent
 from .automation import genEventScript, getInterpreter
->>>>>>> 970f699a
 
 
 class ScriptRunner:
@@ -109,19 +103,17 @@
 
     def set_active(self, item):
         path = item.path
-        # Set objects may not link directly to the path of the print file.
-        # In this case, we have to resolve the path by syncing files / extracting
-        # gcode files from .gjob. This works without any extra FileManager changes
-        # only becaue self._fileshare was configured with a basedir in the OctoPrint
-        # file structure
-        if hasattr(item, "resolve"):
-            try:
-                path = item.resolve()
-            except ResolveError as e:
-                self._logger.error(e)
-                self._msg(f"Could not resolve print path for {path}", type="error")
-                return False
-            self._logger.info(f"Resolved print path to {path}")
+        # Sets may not link directly to the path of the print file, instead to .gjob, .stl
+        # or other format where unpacking or transformation is needed to get to .gcode.
+        try:
+            path = item.resolve()
+        except LANResolveError as e:
+            self._logger.error(e)
+            self._msg(f"Could not resolve LAN print path for {path}", type="error")
+            return False
+        except STLResolveError as e:
+            self._logger.warning(e)
+            return self._start_slicing(item, cb)
 
         try:
             self._logger.info(f"Selecting {path} (sd={item.sd})")
@@ -195,7 +187,6 @@
         self._fire_event(evt)
         return result
 
-<<<<<<< HEAD
     def _output_gcode_path(self, item):
         # Avoid splitting suffixes so that we can more easily
         # match against the item when checking if the print is finished
@@ -270,41 +261,11 @@
             return False
         return None  # "none" indicates upstream to wait for cb()
 
-    def start_print(self, item, cb):
-
-        path = item.path
-        # Sets may not link directly to the path of the print file, instead to .gjob, .stl
-        # or other format where unpacking or transformation is needed to get to .gcode.
-        try:
-            path = item.resolve()
-        except LANResolveError as e:
-            self._logger.error(e)
-            self._msg(f"Could not resolve LAN print path for {path}", type="error")
-            return False
-        except STLResolveError as e:
-            self._logger.warning(e)
-            return self._start_slicing(item, cb)
-
-        self._msg(f"{item.job.name}: printing {item.path}")
-        try:
-            self._logger.info(f"Attempting to print {path} (sd={item.sd})")
-            self._printer.select_file(
-                path, sd=item.sd, printAfterSelect=True, user=self._get_user()
-            )
-            self._fire_event(CustomEvents.PRINT_START)
-        except InvalidFileLocation as e:
-            self._logger.error(e)
-            self._msg("File not found: " + path, type="error")
-            return False
-        except InvalidFileType as e:
-            self._logger.error(e)
-            self._msg("File not gcode: " + path, type="error")
-            return False
-=======
     def start_print(self, item):
         self._msg(f"{item.job.name}: printing {item.path}")
-        if not self.set_active(item):
-            return False
+        sa = self.set_active(item):
+        if sa is not True:
+            return sa
 
         if self._spool_manager is not None:
             # SpoolManager has additional actions that are normally run in JS
@@ -316,6 +277,5 @@
 
         self._fire_event(CustomEvents.PRINT_START)
         self._printer.start_print()
->>>>>>> 970f699a
         self._refresh_ui_state()
         return True
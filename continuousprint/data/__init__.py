--- conflicted
+++ resolved
@@ -158,16 +158,13 @@
     )  # One of "do_nothing", "add_draft", "add_printable"
     INFER_PROFILE = ("cp_infer_profile", True)
     AUTO_RECONNECT = ("cp_auto_reconnect", False)
-<<<<<<< HEAD
     PEERPRINT_SERVER_PATH = (
         "cp_peerprint_server_path",
         "/home/oprint/continuousprint/peerprint/peerprint/server/peerprint_server",
     )
-=======
     SKIP_GCODE_COMMANDS = ("cp_skip_gcode_commands", "")
     SLICER = ("cp_slicer", "")
     SLICER_PROFILE = ("cp_slicer_profile", "")
->>>>>>> 4d2a31af
 
     def __init__(self, setting, default):
         self.setting = setting

<div class="cpq_title">
  <img src="plugin/continuousprint/static/img/CPQ.svg" alt="Continuous Print">
  <div>Continuous Print Queue</div>
</div>

<script type="text/javascript">
  const CP_PRINTER_PROFILES = {{plugin_continuousprint_printer_profiles|tojson|safe}};
  const CP_GCODE_SCRIPTS = {{plugin_continuousprint_gcode_scripts|tojson|safe}};
  const CP_CUSTOM_EVENTS = {{plugin_continuousprint_custom_events|tojson|safe}};
  const CP_LOCAL_IP = {{plugin_continuousprint_local_ip|tojson|safe}};
  const CP_EXCEPTIONS = {{plugin_continuousprint_exceptions|tojson|safe}};
  const CP_SIMULATOR_DEFAULT_SYMTABLE = function() {return {{plugin_continuousprint_simulator_default_symtable|tojson|safe}}; };

  const CP_STATS_DIMENSIONS = {
    completed: {
      name: "completed",
      display: "Complete",
      desc: "Number of prints completed for this iteration of the job",
    },
    count: {
      name: "count",
      display: "Per Run",
      desc: "Number of prints per each iteration of the job",
    },
    remaining: {
      name: "remaining",
      display: "This Run",
      desc: "Number of prints yet to be printed for the current job iteration",
    },
    total: {
      name: "total",
      display: "Pending",
      desc: "Total number of prints yet to be printed across all remaining iterations of the job",
    },
  };
</script>

<ul id="settings_continuousprint_tabs" class="nav nav-pills">
  <li class="active"><a href="#settings_continuousprint_profile" data-toggle="tab">Profile</a></li>
  <li><a href="#settings_continuousprint_events" data-toggle="tab">Events</a></li>
  <li><a href="#settings_continuousprint_scripts" data-toggle="tab">Scripts & Preprocessors</a></li>
  <li><a href="#settings_continuousprint_integrations" data-toggle="tab">Integrations</a></li>
  <li><a href="#settings_continuousprint_queues" data-toggle="tab">Queues</a></li>
  <li><a href="#settings_continuousprint_behavior" data-toggle="tab">Behavior</a></li>
  <li><a href="#settings_continuousprint_help" data-toggle="tab">Help</a></li>
</ul>
<div class="tab-content">
  <div id="settings_continuousprint_profile" class="tab-pane active">
    <form class="form-horizontal">
      <legend>Printer Profile</legend>
      <p>If you tag queue items with <a href="https://smartin015.github.io/continuousprint/printer-profiles/">profiles</a>, they will be skipped unless they match this profile.</p>
      <fieldset>
        <div class="control-group" title="The manufacturer of the printer">
          <label class="control-label">Manufacturer</label>
          <div class="controls">
            <select data-bind="foreach: printer_makes, value:selected_make">
              <option data-bind="text: $data"/>
            </select>
          </div>
        </div>
        <div class="control-group" title="The model of the printer">
          <label class="control-label">Model</label>
          <div class="controls">
            <select data-bind="foreach: printer_models, value: selected_model, event:{ change: modelChanged }">
              <option data-bind="text: $data"/>
            </select>
          </div>
        </div>
      </fieldset>

      After setting a profile, try loading community-contributed scripts on the <a style="cursor:pointer" data-bind="click: ()=>$root.gotoTab('scripts')">Scripts &amp; Preprocessors</a> section.

      <legend>Network Identity</legend>

      <p>These settings identify the printer to LAN queues and other networked printers.</p>

      <fieldset>
        <div class="control-group" title="Name of this printer when viewed from other OctoPrint instances">
          <label class="control-label">Hostname</label>
          <div class="controls">
          <textarea rows="1" data-bind="value: settings.settings.plugins.continuousprint.cp_network_name"></textarea>
          </div>
        </div>
      </fieldset>
    </form>
  </div> <!-- settings_continuousprint_profile -->


  <div id="settings_continuousprint_events" class="tab-pane">
    <form class="form-horizontal">
      <legend>Events</legend>
      <p>
        Register <a style="cursor:pointer" data-bind="click: ()=>$root.gotoTab('scripts')">Scripts &amp; Preprocessors</a> to execute on queue events.
      </p>
      <p>
        You can execute multiple scripts in sequence, dragging to change the execution order.
      </p>

      <div class="events" data-bind="foreach: events">
        <h4 data-bind="text: display"></h4>
        <p data-bind="text: desc"></p>

        <div data-bind="cpsortable: {foreach: actions, options: {handle: '.fa-grip-vertical', onStart: $root.sortStart, onEnd: $root.sortEnd}}">
          <div class="accordion-group header-row">
            <i class="fas fa-grip-vertical"></i>
            <div style="flex:1">
              <div>
              Script:
              <a style="cursor: pointer" data-bind="text: script.name, click: () => $root.gotoScript(script)"></a>
              </div>
              <div class="subheader" data-bind="text: script.preview"></div>
            </div>
            <label>
              Preprocessor<sup><a href="https://smartin015.github.io/continuousprint/gcode-scripting/#preprocessors" target="_blank">?</a></sup>:
              <select style="flex: 1" data-bind="
                  value: preprocessor,
                  options: $root.preprocessorSelectOptions,
                  optionsText: 'name',
                  optionsValue: 'value',
                  event: {change: $root.actionPreprocessorChanged}
              ">
              </select>
            </label>
            <div style="width: 30px" data-bind="click: (v) => $root.rmAction($parent, v)"><i class="far fa-trash-alt"></i></div>
          </div>
        </div> <!-- foreach actions -->


        <span stye="height:0px; width:0px;" data-bind="text: updater">
          This hidden element needed for rendering simulation() results;
          see CPSettingsEvent class
        </span>
        <div class="accordion-group" data-bind="visible: actions().length > 0">
          <div class="accordion-heading" data-bind="click: simExpanded(!simExpanded())" style="cursor:pointer">
            <i class="fa" data-bind="css: simExpanded() ? 'fa-caret-down' : 'fa-caret-right'"></i>
            <div style="display:inline; margin-left: 5px" data-bind="text: simSummary"></div>
          </div>
          <div class="accordion-body collapse" data-bind="css: {'in': simExpanded}">
            <div class="accordion-inner">
              <div class="simulation-output">
                <div>
                  <h5>GCODE</h5>
                  <pre class="output-block" data-bind="text: simGcodeOutput"></pre>
                </div>
                <div>
                  <h5>Notifications & Errors</h5>
                  <pre class="output-block" data-bind="text: combinedSimOutput"></pre>
                </div>
              </div>
              <a style="text-align: center; display: block;" href="#" data-bind="click: symtableExpanded(!symtableExpanded())">toggle state details</a>
              <div data-bind="visible: symtableExpanded">
                <h5>Modified state</h5>
                <div class="hint" data-bind="visible: simSymtable().length > 0">
                  Hint: these variables were modified by preprocessors during the simulation.
                </div>
                <div data-bind="visible: simSymtable().length === 0">None</div>
                <div data-bind="foreach: simSymtable">
                  <div><span data-bind="text: key"></span> = <span data-bind="text: value"></span></div>
                </div>
                <h5>Simulation initial state</h5>
                <div class="hint">
                  Hint: edit to simulate behavior with different states of the printer, file etc. - this has no effect when the event is fired for real.
                </div>
                <div class="alert alert-error" data-bind="visible: symtableEditError, text: symtableEditError"></div>
                <textarea style="width:100%; min-height: 50vh" data-bind="value: symtableEdit"></textarea>
              </div>
            </div>  <!-- /accordion-inner -->
          </div> <!-- /accordion-body -->
        </div> <!-- /accordion-group -->

        <div class="dropdown pull-right" style="width: 120px">
          <a class="btn dropdown-toggle" data-toggle="dropdown">
            Add script
            <i style="cursor: pointer" class="fa fa-caret-down"></i>
          </a>
          <ul class="dropdown-menu" role="menu" aria-labelledby="dropdownMenu">
            <!-- ko foreach: $root.scripts -->
              <li data-bind="visible: $parent.actions.indexOf(name()) === -1"><a tabindex="-1" data-bind="text: name, click: (v) => $root.addAction($parent, v)"></a></li>
            <!-- /ko -->
            <li><a data-bind="click: () => $root.addAction($data, null)">New Script...</a></li>
          </ul>
        </div>
      </div> <!-- foreach events -->
    </form>
  </div> <!-- settings_continuousprint_events -->

  <div id="settings_continuousprint_scripts" class="tab-pane">
    <form class="form-horizontal">
      <legend>Scripts</legend>
      <p>
        <strong>Scripts</strong> are made with GCODE and are attached to <a style="cursor:pointer" data-bind="click: ()=>$root.gotoTab('events')">Events</a> to run whenever that event occurs.
      </p>
      <p>
      For examples and best practices, see the <a href="https://smartin015.github.io/continuousprint/gcode-scripting/" target="_blank">GCODE scripting guide</a>.
      </p>

      <div class="alert alert-error" data-bind="hidden: allUniqueScriptNames">
        <p>
        <i class="fas fa-exclamation-circle"></i> Two or more scripts have the same name.
        </p>
        <p>
          All scripts must have a unique name for the configuration to be valid.
        </p>
      </div>

      <div class="scripts accordion" data-bind="foreach: scripts">
        <div class="accordion-group">
          <div class="accordion-heading header-row">
            <i data-bind="css: !expanded() ? 'fas fa-edit' : '', click: () => expanded(true)"></i>
            <div style="flex: 1">
              <div data-bind="hidden: expanded">
                <div data-bind="text: name"></div>
                <div class="subheader" data-bind="visible: registrations().length > 0">Fires on <span data-bind="text: registrations().join(', ')"></span></div>
              </div>
              <div data-bind="visible: expanded">
                <input type="text" placeholder="Script Name" data-bind="value: name"></input>
              </div>
            </div>
            <div style="width: 30px">
              <div data-bind="click: $root.downloadScript" title="Download"><i class="fa fa-download"></i></div>
            </div>
            <div style="width: 30px">
              <div data-bind="click: $root.rmScript" title="Delete"><i class="far fa-trash-alt"></i></div>
            </div>
          </div>
          <div class="accordion-body collapse" data-bind="css: expanded() ? 'in' : 'out'">
            <div class="accordion-inner">
              <textarea placeholder="GCODE goes here" rows="8" class="input-block-level" data-bind="value: body"></textarea>
              <button class="btn btn-primary pull-right" data-bind="click: () => expanded(false)">Done</button>
            </div>
          </div>
        </div>
      </div> <!-- foreach scripts -->

      <div style="text-align: right">
        <button class="btn" data-bind="click: loadScriptsFromProfile" title="Load user-contributed scripts based on your printer profile">
          <i style="cursor:pointer" class="fa fa-file-import"></i>&nbsp;Import Defaults from Current Profile
        </button>

        <label class="btn">
          <input style="display: none" name="files[]" type="file" data-bind="event: {change: () => { loadScriptFromFile($element.files[0]) }}"/>
          <i class="fa fa-upload"></i>&nbsp;Upload File
        </label>

        <button class="btn" data-bind="click: () => addScript()" title="Create a new script">
          <i style="cursor:pointer" class="fas fa-plus"></i>&nbsp;New Script
        </button>
      </div>

      <legend>Preprocessors</legend>
      <p>
        <strong>Preprocessors</strong> are optional Python-like expressions that change the behavior of Scripts assigned in the <a style="cursor:pointer" data-bind="click: ()=>$root.gotoTab('events')">Events</a> tab. Use these to add special running conditions or to inject dynamic values into your scripts.
      </p>
      <p>
      For examples and best practices, see the <a href="https://smartin015.github.io/continuousprint/gcode-scripting/" target="_blank">scripting guide</a>.
      </p>

      <div class="alert alert-error" data-bind="hidden: allUniquePreprocessorNames">
        <p>
        <i class="fas fa-exclamation-circle"></i> Two or more preprocessors have the same name.
        </p>
        <p>
          All preprocessors must have a unique name for the configuration to be valid.
        </p>
      </div>

      <div class="scripts accordion" data-bind="foreach: preprocessors">
        <div class="accordion-group">
          <div class="accordion-heading header-row">
            <i data-bind="css: !expanded() ? 'fas fa-edit' : '', click: () => expanded(true)"></i>
            <div style="flex: 1">
              <div data-bind="hidden: expanded">
                <div data-bind="text: name"></div>
                <div class="subheader" data-bind="visible: registrations().length > 0">Fires on <span data-bind="text: registrations().join(', ')"></span></div>
              </div>
              <div data-bind="visible: expanded">
                <input placeholder="Preprocessor name" type="text" data-bind="value: name"></input>
              </div>
            </div>
            <div style="width: 30px">
              <div data-bind="click: $root.downloadPreprocessor" title="Download"><i class="fa fa-download"></i></div>
            </div>
            <div style="width: 30px">
              <div data-bind="click: $root.rmPreprocessor" title="Delete"><i class="far fa-trash-alt"></i></div>
            </div>
          </div>
          <div class="accordion-body collapse" data-bind="css: expanded() ? 'in' : 'out'">
            <div class="accordion-inner">
              <textarea placeholder="Pythonic code goes here" rows="8" class="input-block-level" data-bind="value: body"></textarea>
              <button class="btn btn-primary pull-right" data-bind="click: () => expanded(false)">Done</button>
            </div>
          </div>
        </div>
      </div> <!-- foreach preprocessors -->

      <div style="text-align: right">
        <label class="btn">
          <input style="display: none" name="files[]" type="file" data-bind="event: {change: () => { loadPreprocessorFromFile($element.files[0]) }}"/>
          <i class="fa fa-upload"></i>&nbsp;Upload File
        </label>

        <button class="btn" data-bind="click: () => addPreprocessor()" title="Create a new Preprocessor">
          <i style="cursor:pointer" class="fas fa-plus"></i>&nbsp;New Preprocessor
        </button>
      </div>
    </form>
  </div> <!-- /settings_continuousprint_scripts -->

  <div id="settings_continuousprint_integrations" class="tab-pane">
    <form class="form-horizontal">
      <fieldset>
        <legend>Failure Recovery</legend>
        <div class="alert alert-info" data-bind="hidden: settings.settings.plugins.continuousprint.cp_restart_on_pause_enabled">
          <p><strong>Plugin Needed:</strong> Failure recovery requires <a href="https://www.obico.io/" target="_blank">Obico</a> version &geq; 1.8.11, but the plugin does not appear to be installed.<p>
          <p>Read more about how to set this up in the <a href="https://smartin015.github.io/continuousprint/failure-recovery/" target="_blank">Failure Recovery guide</a>.</p>
        </div>
        <div data-bind="visible: settings.settings.plugins.continuousprint.cp_restart_on_pause_enabled">
          <p>
            Failure recovery is enabled because <a href="https://www.obico.io/" target="_blank">Obico</a> is installed.
          </p>
          <p>
            Read more about failure recovery settings in the <a href="https://smartin015.github.io/continuousprint/failure-recovery/" target="_blank">Failure Recovery guide</a>.
          </p>
          <div class="control-group">
            <label class="control-label">Retry if started less than</label>
            <div class="controls">
              <div class="input-append">
                <input type="number" step="any" min="0" class="input-mini text-right" data-bind="value: settings.settings.plugins.continuousprint.cp_restart_on_pause_max_seconds"/>
                <span class="add-on">seconds ago</span>
              </div>
            </div>
          </div>
          <div class="control-group">
            <label class="control-label">Stop the queue after</label>
            <div class="controls">
              <div class="input-append">
                <input type="number" step="any" min="0" class="input-mini text-right" data-bind="value: settings.settings.plugins.continuousprint.cp_restart_on_pause_max_restarts"/>
                <span class="add-on">retries</span>
              </div>
            </div>
          </div>
        </div>
      </fieldset>

      <fieldset>
        <legend>Material Selection</legend>
        <div class="alert alert-info" data-bind="hidden: settings.settings.plugins.continuousprint.cp_material_selection_enabled">
          <p><strong>Plugin Needed:</strong> Material selection requires <a href="https://plugins.octoprint.org/plugins/SpoolManager/" target="_blank">SpoolManager</a>, but the plugin does not appear to be installed or enabled.<p>
          <p>Read more about this feature in the <a href="https://smartin015.github.io/continuousprint/material-selection/" target="_blank">Material Selection guide</a>.</p>
        </div>
        <div data-bind="visible: settings.settings.plugins.continuousprint.cp_material_selection_enabled">
          <p>
            Material selection is enabled because <a href="https://plugins.octoprint.org/plugins/SpoolManager/" target="_blank">SpoolManager</a> is installed and enabled.
          </p>
          <p>
            Read more about material selection in the <a href="https://smartin015.github.io/continuousprint/material-selection/" target="_blank">Material Selection guide</a>.
          </p>
        </div>
      </fieldset>
    </form>
  </div> <!-- continuousprint_settings_integrations -->


  <div id="settings_continuousprint_queues" class="tab-pane">
    <form class="form-horizontal">
      <legend>Queues</legend>
      <p>
        <strong>Renaming a queue will delete the original queue and create a new one</strong> - jobs will not transfer over.
      </p>
      <p>
        <strong>Changing the address of a queue requires a restart</strong> before the new address is used.
      </p>
      <p>
        Read <a href="https://smartin015.github.io/continuousprint/lan-queues/" target="_blank">this guide</a> to learn how to best configure network queues.
      </p>
      <div class="alert alert-error" data-bind="hidden: allValidQueueAddr">
        <p>
        <i class="fas fa-exclamation-circle"></i> One or more queues have an invalid address configured.
        </p>
        <p>
        All queues (other than the local queue) must have an address of "auto" or of the form <i>ip_address:port</i>, with a port value of 5000 or higher.
        </p>
      </div>
      <div class="alert alert-error" data-bind="hidden: allValidQueueNames">
        <p>
        <i class="fas fa-exclamation-circle"></i> One or more queues needs a name.
        </p>
        </div>
      <div class="queue-header">
        <div style="text-align: center; flex: 1">Name</div>
        <div style="text-align: center; width: 180px">Address:Port</div>
        <div style="text-align: center; width: 180px">Strategy</div>
        <div style="width:30px"></div>
      </div>
      <div class="queue-list" data-bind="cpsortable: {foreach: queues, options: {handle: '.fa-grip-vertical', onStart: $root.sortStart, onEnd: $root.sortEnd}}">
        <div class="queue-row-container">
            <i class="fas fa-grip-vertical"></i>
            <div style="flex:1">
            <input type="text" style="width:90%" data-bind="value: name, disable: name === 'local', event: {change: $root.queueChanged}" placeholder="e.g. LAN"></input>
            </div>
            <div style="width: 180px">
            <input type="text" style="width:90%" data-bind="value: addr, hidden: name === 'local', event: {change: $root.queueChanged}, attr: {placeholder: 'e.g. ' + $root.local_ip() + ':6789'}"></input>
            </div>
            <div style="width: 180px">
              <select data-bind="value: strategy" style="width: 100%">
                <option>In-Order</option>
              </select>
            </div>
            <div style="width: 30px">
              <div data-bind="visible: name !== 'local', click: $root.rmQueue"><i class="far fa-trash-alt"></i></div>
            </div>
        </div>
      </div>
      <button style="margin-top: 25px" class="btn pull-right" data-bind="click: newBlankQueue"><i class="fas fa-plus"></i> Add Queue</button>
    </form>
  </div> <!-- settings_continuousprint_queues -->


  <div id="settings_continuousprint_behavior" class="tab-pane">
    <form class="form-horizontal">
      <legend>Behavior</legend>
      <fieldset>
        <div class="control-group" title="What to do when a print is uploaded">
          <label class="control-label">Upload Action</label>
          <div class="controls">
            <select data-bind="value: settings.settings.plugins.continuousprint.cp_upload_action">
              <option value="do_nothing">Do nothing</option>
              <option value="add_draft">Add to queue as a new draft job</option>
              <option value="add_printable">Add to queue as an immediately printable job</option>
            </select>
          </div>
        </div>

        <div class="control-group" title="How to handle time lapses when running automation scripts">
          <label class="control-label">Clearing/Finishing Timelapses</label>
          <div class="controls">
            <select data-bind="value: settings.settings.plugins.continuousprint.cp_automation_timelapse_action">
              <option value="do_nothing">Do nothing</option>
              <option value="auto_remove">Auto-remove</option>
            </select>
          </div>
        </div>

        <div class="control-group" title="Automatically try to assign printer profiles based on .gcode file contents - this may only work for some printers / slicers">
          <label class="control-label">Auto-assign printer profiles</label>
          <div class="controls">
            <input type=checkbox data-bind="checked: settings.settings.plugins.continuousprint.cp_infer_profile">
          </div>
        </div>
        <div class="control-group" title="Attempt to reconnect if the printer goes offline - think carefully about your printer's behavior when the serial port opens before enabling this feature.">
          <label class="control-label">Auto-reconnect to printer</label>
          <div class="controls">
            <input type=checkbox data-bind="checked: settings.settings.plugins.continuousprint.cp_auto_reconnect">
          </div>
        </div>
<<<<<<< HEAD

        <div class="control-group" title="Set a slicer to use so your queued STLs can auto-slice">
          <label class="control-label">Slicer for auto-slicing</label>
          <div class="controls">
            <select data-bind="value: slicer">
              <option></option>
              <!-- ko foreach: Object.values(slicers()) -->
              <option data-bind="text: name, value: key"></option>
              <!-- /ko -->
            </select>
          </div>
          <label class="control-label">Slicer Profile</label>
          <div class="controls">
            <select data-bind="value: slicer_profile">
              <option></option>
              <!-- ko foreach: slicerProfiles -->
              <option data-bind="text: $data, value: $data"></option>
              <!-- /ko -->
            </select>
          </div>
        </div>

=======
        <div class="control-group" title="Put a newline-separated list of GCODE commands to ignore while the queue is running, e.g. 'M104 S0' to prevent gcode files from turning off the hotend. CPQ event scripts/preprocessors are unaffected. Changes take effect after restarting OctoPrint">
          <label class="control-label">Ignore GCODE lines while printing</label>
          <div class="controls">
            <textarea rows="4" data-bind="value: settings.settings.plugins.continuousprint.cp_skip_gcode_commands"></textarea>
          </div>
        </div>
>>>>>>> 970f699a
      </fieldset>

      <legend>Bed Cooldown Settings</legend>
        <p>
          Some printers do not respect the <a target="_blank" href="https://marlinfw.org/docs/gcode/M190.html">M190</a> (Wait for Bed Temperature) command (see <a target="_blank" href="https://github.com/smartin015/continuousprint/issues/6">this bug</a>).
        </p>
        <p>Enable this if you use M190 commands in the <b>Clearing script</b> but your printer isn't properly waiting.</p>

        <div class="control-group" title="This enables Bed Cooldown and exposes additional config options">
            <label class="control-label">Enable Bed Cooldown</label>
            <div class="controls">
                    <input type=checkbox data-bind="checked: settings.settings.plugins.continuousprint.bed_cooldown_enabled">
            </div>
        </div>

        <div id="cooldownSettings" data-bind="visible: settings.settings.plugins.continuousprint.bed_cooldown_enabled">
            <p>
                When the print is finished, OctoPrint will fire the Bed Cooldown event (see above),
                turn the heated bed off and monitor the bed temperature.
            </p>
            <p>
                After either the <b>Bed Cooldown Threshold</b> or <b>Bed Cooldown Timeout</b> is
                met, the <b>Print Success</b> event will trigger.
            </p>

            <div class="control-group" title="Bed temperature target to reach before moving on">
                <label class="control-label">Threshold</label>
                <div class="controls">
                    <div class="input-append">
                    <input type="number" class="input-mini text-right" data-bind="value: settings.settings.plugins.continuousprint.bed_cooldown_threshold"></input>
                    <span class="add-on">°C</span>
                    </div>
                </div>
            </div>
            <div class="control-group" title="Number of seconds to wait before moving on">
                <label class="control-label">Timeout</label>
                <div class="controls">
                  <div class="input-append">
                    <input type="number" class="input-mini text-right" data-bind="value: settings.settings.plugins.continuousprint.bed_cooldown_timeout"></input>
                    <span class="add-on">min</span>
                  </div>
                </div>
            </div>
        </div>
    </form>
  </div> <!-- settings_continuousprint_behavior -->

  <div id="settings_continuousprint_help" class="tab-pane">
    <form class="form-horizontal">
      <legend>Help</legend>
      <p><strong>If you need help installing, configuring, or using Continuous Print, start by looking through the extensive <a target="_blank" href="https://smartin015.github.io/continuousprint/">documentation</a>.</strong></p>

      <legend>Report an issue</legend>
      <p>
        If you encounter errors or unexpected behavior, go to the <a target="_blank" href="https://github.com/smartin015/continuousprint/issues">GitHub issues page</a> and see if there's a similar open issue to the problem you're having.
      </p>
      <p>
        If you can't find any, <a target="_blank" href="https://github.com/smartin015/continuousprint/issues/new?assignees=&labels=bug&template=bug_report.md&title=">report a new issue</a> and <strong>make sure to include a sysinfo bundle</strong> as described in the issue text box.
      </p>

      <legend>Features and Feedback</legend>
      <p>
        Feature requests are also reported via GitHub - click <a target="_blank" href="https://github.com/smartin015/continuousprint/issues/new?assignees=&labels=&template=feature_request.md&title=">here</a> to start a new feature request.
      </p>

      <p>If you're looking to give feedback without any features in mind - for instance, if you found a useful way to use CPQ and want to share - try starting a <a target="_blank" href="https://github.com/smartin015/continuousprint/discussions">Discussion</a>.
      </p>

      <legend>Donations and Support</legend>
      <p>
        I'm a solo developer maintaining all of Continuous Print.
      </p>
      <p>
        Please help caffienate me so I can continue to fix bugs and release awesome new features!
      </p>
      <a href='https://ko-fi.com/I2I7AA4DY' target='_blank'><img height='36' style='border:0px;height:36px;' src='https://storage.ko-fi.com/cdn/kofi2.png?v=3' border='0' alt='Buy Me a Coffee at ko-fi.com' /></a>
      or
      <a class="btn btn-secondary" target="_blank" href="https://www.patreon.com/bePatron?u=13297819">Become a Patron</a>

    </form>
  </div> <!-- settings_continuousprint_help -->


</div><|MERGE_RESOLUTION|>--- conflicted
+++ resolved
@@ -453,7 +453,6 @@
             <input type=checkbox data-bind="checked: settings.settings.plugins.continuousprint.cp_auto_reconnect">
           </div>
         </div>
-<<<<<<< HEAD
 
         <div class="control-group" title="Set a slicer to use so your queued STLs can auto-slice">
           <label class="control-label">Slicer for auto-slicing</label>
@@ -476,14 +475,12 @@
           </div>
         </div>
 
-=======
         <div class="control-group" title="Put a newline-separated list of GCODE commands to ignore while the queue is running, e.g. 'M104 S0' to prevent gcode files from turning off the hotend. CPQ event scripts/preprocessors are unaffected. Changes take effect after restarting OctoPrint">
           <label class="control-label">Ignore GCODE lines while printing</label>
           <div class="controls">
             <textarea rows="4" data-bind="value: settings.settings.plugins.continuousprint.cp_skip_gcode_commands"></textarea>
           </div>
         </div>
->>>>>>> 970f699a
       </fieldset>
 
       <legend>Bed Cooldown Settings</legend>

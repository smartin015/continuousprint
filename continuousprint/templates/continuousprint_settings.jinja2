<div class="cpq_title">
  <img src="plugin/continuousprint/static/img/CPQ.svg" alt="Continuous Print">
  <div>Continuous Print Queue</div>
</div>

<script type="text/javascript">
  const CP_PRINTER_PROFILES = {{plugin_continuousprint_printer_profiles|tojson|safe}};
  const CP_GCODE_SCRIPTS = {{plugin_continuousprint_gcode_scripts|tojson|safe}};
  const CP_CUSTOM_EVENTS = {{plugin_continuousprint_custom_events|tojson|safe}};
  const CP_LOCAL_IP = {{plugin_continuousprint_local_ip|tojson|safe}};
  const CP_EXCEPTIONS = {{plugin_continuousprint_exceptions|tojson|safe}};
</script>

<ul id="settings_continuousprint_tabs" class="nav nav-pills">
  <li class="active"><a href="#settings_continuousprint_profile" data-toggle="tab">Profile</a></li>
  <li><a href="#settings_continuousprint_events" data-toggle="tab">Events</a></li>
  <li><a href="#settings_continuousprint_scripts" data-toggle="tab">Scripts & Preprocessors</a></li>
  <li><a href="#settings_continuousprint_integrations" data-toggle="tab">Integrations</a></li>
  <li><a href="#settings_continuousprint_queues" data-toggle="tab">Queues</a></li>
  <li><a href="#settings_continuousprint_behavior" data-toggle="tab">Behavior</a></li>
  <li><a href="#settings_continuousprint_help" data-toggle="tab">Help</a></li>
</ul>
<div class="tab-content">
  <div id="settings_continuousprint_profile" class="tab-pane active">
    <form class="form-horizontal">
      <legend>Printer Profile</legend>
      <p>If you tag queue items with <a href="https://smartin015.github.io/continuousprint/printer-profiles/">profiles</a>, they will be skipped unless they match this profile.</p>
      <fieldset>
        <div class="control-group" title="The manufacturer of the printer">
          <label class="control-label">Manufacturer</label>
          <div class="controls">
            <select data-bind="foreach: printer_makes, value:selected_make">
              <option data-bind="text: $data"/>
            </select>
          </div>
        </div>
        <div class="control-group" title="The model of the printer">
          <label class="control-label">Model</label>
          <div class="controls">
            <select data-bind="foreach: printer_models, value: selected_model, event:{ change: modelChanged }">
              <option data-bind="text: $data"/>
            </select>
          </div>
        </div>
      </fieldset>

      After setting a profile, try loading community-contributed scripts on the <a style="cursor:pointer" data-bind="click: ()=>$root.gotoTab('scripts')">Scripts &amp; Preprocessors</a> section.

      <legend>Network Identity</legend>

      <p>These settings identify the printer to LAN queues and other networked printers.</p>

      <fieldset>
        <div class="control-group" title="Name of this printer when viewed from other OctoPrint instances">
          <label class="control-label">Hostname</label>
          <div class="controls">
          <textarea rows="1" data-bind="value: settings.settings.plugins.continuousprint.cp_network_name"></textarea>
          </div>
        </div>
      </fieldset>
    </form>
  </div> <!-- settings_continuousprint_profile -->


  <div id="settings_continuousprint_events" class="tab-pane">
    <form class="form-horizontal">
      <legend>Events</legend>
      <p>
        Register <a style="cursor:pointer" data-bind="click: ()=>$root.gotoTab('scripts')">Scripts &amp; Preprocessors</a> to execute on queue events.
      </p>
      <p>
        You can execute multiple scripts in sequence, dragging to change the execution order.
      </p>

      <div class="events" data-bind="foreach: events">
        <h4 data-bind="text: display"></h4>
        <p data-bind="text: desc"></p>

        <div data-bind="cpsortable: {foreach: actions, options: {handle: '.fa-grip-vertical', onStart: $root.sortStart, onEnd: $root.sortEnd}}">
          <div class="accordion-group header-row">
            <i class="fas fa-grip-vertical"></i>
            <div style="flex:1">
              <div>
              Script:
              <a style="cursor: pointer" data-bind="text: script.name, click: () => $root.gotoScript(script)"></a>
              </div>
              <div class="subheader" data-bind="text: script.preview"></div>
            </div>
            <label>
              Preprocessor<sup><a href="https://smartin015.github.io/continuousprint/gcode-scripting/#preprocessors" target="_blank">?</a></sup>:
              <select style="flex: 1" data-bind="
                  value: preprocessor,
                  options: $root.preprocessorSelectOptions,
                  optionsText: 'name',
                  optionsValue: 'value',
                  event: {change: $root.actionPreprocessorChanged}
              ">
              </select>
            </label>
            <div style="width: 30px" data-bind="click: (v) => $root.rmAction($parent, v)"><i class="far fa-trash-alt"></i></div>
          </div>
        </div> <!-- foreach actions -->


        <div class="dropdown pull-right" style="width: 120px">
          <a class="btn dropdown-toggle" data-toggle="dropdown">
            Add script
            <i style="cursor: pointer" class="fa fa-caret-down"></i>
          </a>
          <ul class="dropdown-menu" role="menu" aria-labelledby="dropdownMenu">
            <!-- ko foreach: $root.scripts -->
              <li data-bind="visible: $parent.actions.indexOf(name()) === -1"><a tabindex="-1" data-bind="text: name, click: (v) => $root.addAction($parent, v)"></a></li>
            <!-- /ko -->
            <li><a data-bind="click: () => $root.addAction($data, null)">New Script...</a></li>
          </ul>
        </div>
      </div> <!-- foreach events -->
    </form>
  </div> <!-- settings_continuousprint_events -->

  <div id="settings_continuousprint_scripts" class="tab-pane">
    <form class="form-horizontal">
      <legend>Scripts</legend>
      <p>
        <strong>Scripts</strong> are made with GCODE and are attached to <a style="cursor:pointer" data-bind="click: ()=>$root.gotoTab('events')">Events</a> to run whenever that event occurs.
      </p>
      <p>
      For examples and best practices, see the <a href="https://smartin015.github.io/continuousprint/gcode-scripting/" target="_blank">GCODE scripting guide</a>.
      </p>

      <div class="alert alert-error" data-bind="hidden: allUniqueScriptNames">
        <p>
        <i class="fas fa-exclamation-circle"></i> Two or more scripts have the same name.
        </p>
        <p>
          All scripts must have a unique name for the configuration to be valid.
        </p>
      </div>

      <div class="scripts accordion" data-bind="foreach: scripts">
        <div class="accordion-group">
          <div class="accordion-heading header-row">
            <i data-bind="css: !expanded() ? 'fas fa-edit' : '', click: () => expanded(true)"></i>
            <div style="flex: 1">
              <div data-bind="hidden: expanded">
                <div data-bind="text: name"></div>
                <div class="subheader" data-bind="visible: registrations().length > 0">Fires on <span data-bind="text: registrations().join(', ')"></span></div>
              </div>
              <div data-bind="visible: expanded">
                <input type="text" placeholder="Script Name" data-bind="value: name"></input>
              </div>
            </div>
            <div style="width: 30px">
              <div data-bind="click: $root.downloadScript" title="Download"><i class="fa fa-download"></i></div>
            </div>
            <div style="width: 30px">
              <div data-bind="click: $root.rmScript" title="Delete"><i class="far fa-trash-alt"></i></div>
            </div>
          </div>
          <div class="accordion-body collapse" data-bind="css: expanded() ? 'in' : 'out'">
            <div class="accordion-inner">
              <textarea placeholder="GCODE goes here" rows="8" class="input-block-level" data-bind="value: body"></textarea>
              <button class="btn btn-primary pull-right" data-bind="click: () => expanded(false)">Done</button>
            </div>
          </div>
        </div>
      </div> <!-- foreach scripts -->

      <div style="text-align: right">
        <button class="btn" data-bind="click: loadScriptsFromProfile" title="Load user-contributed scripts based on your printer profile">
          <i style="cursor:pointer" class="fa fa-file-import"></i>&nbsp;Import Defaults from Current Profile
        </button>

        <label class="btn">
          <input style="display: none" name="files[]" type="file" data-bind="event: {change: () => { loadScriptFromFile($element.files[0]) }}"/>
          <i class="fa fa-upload"></i>&nbsp;Upload File
        </label>

        <button class="btn" data-bind="click: () => addScript()" title="Create a new script">
          <i style="cursor:pointer" class="fas fa-plus"></i>&nbsp;New Script
        </button>
      </div>

      <legend>Preprocessors</legend>
      <p>
        <strong>Preprocessors</strong> are optional Python-like expressions that change the behavior of Scripts assigned in the <a style="cursor:pointer" data-bind="click: ()=>$root.gotoTab('events')">Events</a> tab. Use these to add special running conditions or to inject dynamic values into your scripts.
      </p>
      <p>
      For examples and best practices, see the <a href="https://smartin015.github.io/continuousprint/gcode-scripting/" target="_blank">scripting guide</a>.
      </p>

      <div class="alert alert-error" data-bind="hidden: allUniquePreprocessorNames">
        <p>
        <i class="fas fa-exclamation-circle"></i> Two or more preprocessors have the same name.
        </p>
        <p>
          All preprocessors must have a unique name for the configuration to be valid.
        </p>
      </div>

      <div class="scripts accordion" data-bind="foreach: preprocessors">
        <div class="accordion-group">
          <div class="accordion-heading header-row">
            <i data-bind="css: !expanded() ? 'fas fa-edit' : '', click: () => expanded(true)"></i>
            <div style="flex: 1">
              <div data-bind="hidden: expanded">
                <div data-bind="text: name"></div>
                <div class="subheader" data-bind="visible: registrations().length > 0">Fires on <span data-bind="text: registrations().join(', ')"></span></div>
              </div>
              <div data-bind="visible: expanded">
                <input placeholder="Preprocessor name" type="text" data-bind="value: name"></input>
              </div>
            </div>
            <div style="width: 30px">
              <div data-bind="click: $root.downloadPreprocessor" title="Download"><i class="fa fa-download"></i></div>
            </div>
            <div style="width: 30px">
              <div data-bind="click: $root.rmPreprocessor" title="Delete"><i class="far fa-trash-alt"></i></div>
            </div>
          </div>
          <div class="accordion-body collapse" data-bind="css: expanded() ? 'in' : 'out'">
            <div class="accordion-inner">
              <textarea placeholder="Pythonic code goes here" rows="8" class="input-block-level" data-bind="value: body"></textarea>
              <button class="btn btn-primary pull-right" data-bind="click: () => expanded(false)">Done</button>
            </div>
          </div>
        </div>
      </div> <!-- foreach preprocessors -->

      <div style="text-align: right">
        <label class="btn">
          <input style="display: none" name="files[]" type="file" data-bind="event: {change: () => { loadPreprocessorFromFile($element.files[0]) }}"/>
          <i class="fa fa-upload"></i>&nbsp;Upload File
        </label>

        <button class="btn" data-bind="click: () => addPreprocessor()" title="Create a new Preprocessor">
          <i style="cursor:pointer" class="fas fa-plus"></i>&nbsp;New Preprocessor
        </button>
      </div>
    </form>
  </div> <!-- /settings_continuousprint_scripts -->

  <div id="settings_continuousprint_integrations" class="tab-pane">
    <form class="form-horizontal">
      <fieldset>
        <legend>Failure Recovery</legend>
        <div class="alert alert-info" data-bind="hidden: settings.settings.plugins.continuousprint.cp_restart_on_pause_enabled">
          <p><strong>Plugin Needed:</strong> Failure recovery requires <a href="https://www.obico.io/" target="_blank">Obico</a> version &geq; 1.8.11, but the plugin does not appear to be installed.<p>
          <p>Read more about how to set this up in the <a href="https://smartin015.github.io/continuousprint/failure-recovery/" target="_blank">Failure Recovery guide</a>.</p>
        </div>
        <div data-bind="visible: settings.settings.plugins.continuousprint.cp_restart_on_pause_enabled">
          <p>
            Failure recovery is enabled because <a href="https://www.obico.io/" target="_blank">Obico</a> is installed.
          </p>
          <p>
            Read more about failure recovery settings in the <a href="https://smartin015.github.io/continuousprint/failure-recovery/" target="_blank">Failure Recovery guide</a>.
          </p>
          <div class="control-group">
            <label class="control-label">Retry if started less than</label>
            <div class="controls">
              <div class="input-append">
                <input type="number" step="any" min="0" class="input-mini text-right" data-bind="value: settings.settings.plugins.continuousprint.cp_restart_on_pause_max_seconds"/>
                <span class="add-on">seconds ago</span>
              </div>
            </div>
          </div>
          <div class="control-group">
            <label class="control-label">Stop the queue after</label>
            <div class="controls">
              <div class="input-append">
                <input type="number" step="any" min="0" class="input-mini text-right" data-bind="value: settings.settings.plugins.continuousprint.cp_restart_on_pause_max_restarts"/>
                <span class="add-on">retries</span>
              </div>
            </div>
          </div>
        </div>
      </fieldset>

      <fieldset>
        <legend>Material Selection</legend>
        <div class="alert alert-info" data-bind="hidden: settings.settings.plugins.continuousprint.cp_material_selection_enabled">
          <p><strong>Plugin Needed:</strong> Material selection requires <a href="https://plugins.octoprint.org/plugins/SpoolManager/" target="_blank">SpoolManager</a>, but the plugin does not appear to be installed or enabled.<p>
          <p>Read more about this feature in the <a href="https://smartin015.github.io/continuousprint/material-selection/" target="_blank">Material Selection guide</a>.</p>
        </div>
        <div data-bind="visible: settings.settings.plugins.continuousprint.cp_material_selection_enabled">
          <p>
            Material selection is enabled because <a href="https://plugins.octoprint.org/plugins/SpoolManager/" target="_blank">SpoolManager</a> is installed and enabled.
          </p>
          <p>
            Read more about material selection in the <a href="https://smartin015.github.io/continuousprint/material-selection/" target="_blank">Material Selection guide</a>.
          </p>
        </div>
      </fieldset>
    </form>
  </div> <!-- continuousprint_settings_integrations -->


<<<<<<< HEAD
  <div id="settings_continuousprint_networking" class="tab-pane">
    <form class="form-horizontal">
      <fieldset>
        <legend>Network</legend>
        <div class="control-group" title="Name of this printer when viewed from other OctoPrint instances">
          <label class="control-label">Network name</label>
          <div class="controls">
          <textarea rows="1" data-bind="value: settings.settings.plugins.continuousprint.cp_network_name"></textarea>
          </div>
        </div>
        <div class="control-group" title="Path to peerprint_server binary (installed with peerprint)">
          <label class="control-label">PeerPrint server binary path</label>
          <div class="controls">
          <textarea rows="1" data-bind="value: settings.settings.plugins.continuousprint.cp_peerprint_server_path"></textarea>
          </div>
        </div>
      </fieldset>
    </form>
  </div> <!-- settings_continuousprint_networking -->

=======
>>>>>>> 1e6e83b6
  <div id="settings_continuousprint_queues" class="tab-pane">
    <form class="form-horizontal">
      <legend>Queues</legend>
      <p>
        <strong>Renaming a queue will delete the original queue and create a new one</strong> - jobs will not transfer over.
      </p>
      <p>
        <strong>Changing the address of a queue requires a restart</strong> before the new address is used.
      </p>
      <p>
        Read <a href="https://smartin015.github.io/continuousprint/lan-queues/" target="_blank">this guide</a> to learn how to best configure network queues.
      </p>
      <div class="alert alert-error" data-bind="hidden: allValidQueueAddr">
        <p>
        <i class="fas fa-exclamation-circle"></i> One or more queues have an invalid address configured.
        </p>
        <p>
        All queues (other than the local queue) must have an address of "auto" or of the form <i>ip_address:port</i>, with a port value of 5000 or higher.
        </p>
      </div>
      <div class="alert alert-error" data-bind="hidden: allValidQueueNames">
        <p>
        <i class="fas fa-exclamation-circle"></i> One or more queues needs a name.
        </p>
        </div>
      <div class="queue-header">
        <div style="text-align: center; flex: 1">Name</div>
        <div style="text-align: center; width: 180px">Address:Port</div>
        <div style="text-align: center; width: 180px">Registry</div>
        <div style="text-align: center; width: 180px">Strategy</div>
        <div style="width:30px"></div>
      </div>
      <div class="queue-list" data-bind="cpsortable: {foreach: queues, options: {handle: '.fa-grip-vertical', onStart: $root.sortStart, onEnd: $root.sortEnd}}">
        <div class="queue-row-container">
            <i class="fas fa-grip-vertical"></i>
            <div style="flex:1">
            <input type="text" style="width:90%" data-bind="value: name, disable: name === 'local', event: {change: $root.queueChanged}" placeholder="e.g. LAN"></input>
            </div>
            <div style="width: 180px">
            <input type="text" style="width:90%" data-bind="value: addr, hidden: name === 'local', event: {change: $root.queueChanged}, attr: {placeholder: 'e.g. ' + $root.local_ip() + ':6789'}"></input>
            </div>
            <div style="width: 180px">
            <input type="text" style="width:90%" data-bind="value: registry, hidden: name === 'local', event: {change: $root.queueChanged}"></input>
            </div>
            <div style="width: 180px">
              <select data-bind="value: strategy" style="width: 100%">
                <option>In-Order</option>
              </select>
            </div>
            <div style="width: 30px">
              <div data-bind="visible: name !== 'local', click: $root.rmQueue"><i class="far fa-trash-alt"></i></div>
            </div>
        </div>
      </div>
      <button style="margin-top: 25px" class="btn pull-right" data-bind="click: newBlankQueue"><i class="fas fa-plus"></i> Add Queue</button>
    </form>
  </div> <!-- settings_continuousprint_queues -->


  <div id="settings_continuousprint_behavior" class="tab-pane">
    <form class="form-horizontal">
      <legend>Behavior</legend>
      <fieldset>
        <div class="control-group" title="What to do when a print is uploaded">
          <label class="control-label">Upload Action</label>
          <div class="controls">
            <select data-bind="value: settings.settings.plugins.continuousprint.cp_upload_action">
              <option value="do_nothing">Do nothing</option>
              <option value="add_draft">Add to queue as a new draft job</option>
              <option value="add_printable">Add to queue as an immediately printable job</option>
            </select>
          </div>
        </div>
        <div class="control-group" title="How to handle time lapses when running automation scripts">
          <label class="control-label">Clearing/Finishing Timelapses</label>
          <div class="controls">
            <select data-bind="value: settings.settings.plugins.continuousprint.cp_automation_timelapse_action">
              <option value="do_nothing">Do nothing</option>
              <option value="auto_remove">Auto-remove</option>
            </select>
          </div>
        </div>
        <div class="control-group" title="Automatically try to assign printer profiles based on .gcode file contents - this may only work for some printers / slicers">
          <label class="control-label">Auto-assign printer profiles</label>
          <div class="controls">
            <input type=checkbox data-bind="checked: settings.settings.plugins.continuousprint.cp_infer_profile">
          </div>
        </div>
        <div class="control-group" title="Attempt to reconnect if the printer goes offline - think carefully about your printer's behavior when the serial port opens before enabling this feature.">
          <label class="control-label">Auto-reconnect to printer</label>
          <div class="controls">
            <input type=checkbox data-bind="checked: settings.settings.plugins.continuousprint.cp_auto_reconnect">
          </div>
        </div>
      </fieldset>

      <legend>Bed Cooldown Settings</legend>
        <p>
          Some printers do not respect the <a target="_blank" href="https://marlinfw.org/docs/gcode/M190.html">M190</a> (Wait for Bed Temperature) command (see <a target="_blank" href="https://github.com/smartin015/continuousprint/issues/6">this bug</a>).
        </p>
        <p>Enable this if you use M190 commands in the <b>Clearing script</b> but your printer isn't properly waiting.</p>

        <div class="control-group" title="This enables Bed Cooldown and exposes additional config options">
            <label class="control-label">Enable Bed Cooldown</label>
            <div class="controls">
                    <input type=checkbox data-bind="checked: settings.settings.plugins.continuousprint.bed_cooldown_enabled">
            </div>
        </div>

        <div id="cooldownSettings" data-bind="visible: settings.settings.plugins.continuousprint.bed_cooldown_enabled">
            <p>
                When the print is finished, OctoPrint will fire the Bed Cooldown event (see above),
                turn the heated bed off and monitor the bed temperature.
            </p>
            <p>
                After either the <b>Bed Cooldown Threshold</b> or <b>Bed Cooldown Timeout</b> is
                met, the <b>Print Success</b> event will trigger.
            </p>

            <div class="control-group" title="Bed temperature target to reach before moving on">
                <label class="control-label">Threshold</label>
                <div class="controls">
                    <div class="input-append">
                    <input type="number" class="input-mini text-right" data-bind="value: settings.settings.plugins.continuousprint.bed_cooldown_threshold"></input>
                    <span class="add-on">°C</span>
                    </div>
                </div>
            </div>
            <div class="control-group" title="Number of seconds to wait before moving on">
                <label class="control-label">Timeout</label>
                <div class="controls">
                  <div class="input-append">
                    <input type="number" class="input-mini text-right" data-bind="value: settings.settings.plugins.continuousprint.bed_cooldown_timeout"></input>
                    <span class="add-on">min</span>
                  </div>
                </div>
            </div>
        </div>
    </form>
  </div> <!-- settings_continuousprint_behavior -->

  <div id="settings_continuousprint_help" class="tab-pane">
    <form class="form-horizontal">
      <legend>Help</legend>
      <p><strong>If you need help installing, configuring, or using Continuous Print, start by looking through the extensive <a target="_blank" href="https://smartin015.github.io/continuousprint/">documentation</a>.</strong></p>

      <legend>Report an issue</legend>
      <p>
        If you encounter errors or unexpected behavior, go to the <a target="_blank" href="https://github.com/smartin015/continuousprint/issues">GitHub issues page</a> and see if there's a similar open issue to the problem you're having.
      </p>
      <p>
        If you can't find any, <a target="_blank" href="https://github.com/smartin015/continuousprint/issues/new?assignees=&labels=bug&template=bug_report.md&title=">report a new issue</a> and <strong>make sure to include a sysinfo bundle</strong> as described in the issue text box.
      </p>

      <legend>Features and Feedback</legend>
      <p>
        Feature requests are also reported via GitHub - click <a target="_blank" href="https://github.com/smartin015/continuousprint/issues/new?assignees=&labels=&template=feature_request.md&title=">here</a> to start a new feature request.
      </p>

      <p>If you're looking to give feedback without any features in mind - for instance, if you found a useful way to use CPQ and want to share - try starting a <a target="_blank" href="https://github.com/smartin015/continuousprint/discussions">Discussion</a>.
      </p>

      <legend>Donations and Support</legend>
      <p>
        I'm a solo developer maintaining all of Continuous Print.
      </p>
      <p>
        Please help caffienate me so I can continue to fix bugs and release awesome new features!
      </p>
      <a href='https://ko-fi.com/I2I7AA4DY' target='_blank'><img height='36' style='border:0px;height:36px;' src='https://storage.ko-fi.com/cdn/kofi2.png?v=3' border='0' alt='Buy Me a Coffee at ko-fi.com' /></a>
      or
      <a class="btn btn-secondary" target="_blank" href="https://www.patreon.com/bePatron?u=13297819">Become a Patron</a>

    </form>
  </div> <!-- settings_continuousprint_help -->


</div><|MERGE_RESOLUTION|>--- conflicted
+++ resolved
@@ -294,30 +294,6 @@
     </form>
   </div> <!-- continuousprint_settings_integrations -->
 
-
-<<<<<<< HEAD
-  <div id="settings_continuousprint_networking" class="tab-pane">
-    <form class="form-horizontal">
-      <fieldset>
-        <legend>Network</legend>
-        <div class="control-group" title="Name of this printer when viewed from other OctoPrint instances">
-          <label class="control-label">Network name</label>
-          <div class="controls">
-          <textarea rows="1" data-bind="value: settings.settings.plugins.continuousprint.cp_network_name"></textarea>
-          </div>
-        </div>
-        <div class="control-group" title="Path to peerprint_server binary (installed with peerprint)">
-          <label class="control-label">PeerPrint server binary path</label>
-          <div class="controls">
-          <textarea rows="1" data-bind="value: settings.settings.plugins.continuousprint.cp_peerprint_server_path"></textarea>
-          </div>
-        </div>
-      </fieldset>
-    </form>
-  </div> <!-- settings_continuousprint_networking -->
-
-=======
->>>>>>> 1e6e83b6
   <div id="settings_continuousprint_queues" class="tab-pane">
     <form class="form-horizontal">
       <legend>Queues</legend>
@@ -410,6 +386,16 @@
           <label class="control-label">Auto-reconnect to printer</label>
           <div class="controls">
             <input type=checkbox data-bind="checked: settings.settings.plugins.continuousprint.cp_auto_reconnect">
+          </div>
+        </div>
+      </fieldset>
+
+      <fieldset>
+        <legend>Network</legend>
+        <div class="control-group" title="Path to peerprint_server binary (installed with peerprint)">
+          <label class="control-label">PeerPrint server binary path</label>
+          <div class="controls">
+          <textarea rows="1" data-bind="value: settings.settings.plugins.continuousprint.cp_peerprint_server_path"></textarea>
           </div>
         </div>
       </fieldset>

import unittest
from pathlib import Path
from collections import namedtuple
from .analysis import CPQProfileAnalysisQueue
from .storage.queries import getJobsAndSets
from .storage.database import DEFAULT_QUEUE, ARCHIVE_QUEUE
from unittest.mock import MagicMock, patch, ANY, call, PropertyMock
from octoprint.filemanager.analysis import QueueEntry
from .driver import Driver, Action as DA
from octoprint.events import Events
import logging
import tempfile
import json
from .data import Keys, TEMP_FILE_DIR
from .plugin import CPQPlugin

# logging.basicConfig(level=logging.DEBUG)


class MockSettings:
    def __init__(self):
        self.s = dict()

    def save(self):
        pass

    def get(self, k):
        return self.s.get(k[0])

    def global_get(self, gk):
        return self.get([":".join(gk)])

    def set(self, k, v):
        self.s[k[0]] = v

    def global_set(self, gk, v):
        return self.set([":".join(gk)], v)


def setupPlugin():
    return CPQPlugin(
        printer=MagicMock(),
        settings=MockSettings(),
        file_manager=MagicMock(),
        plugin_manager=MagicMock(),
        fire_event=MagicMock(),
        queries=MagicMock(),
        data_folder=None,
        logger=logging.getLogger(),
        identifier=None,
        basefolder=None,
    )


class TestStartup(unittest.TestCase):
    def testThirdPartyMissing(self):
        p = setupPlugin()
        p._plugin_manager.plugins.get.return_value = None

        p._setup_thirdparty_plugin_integration()

        self.assertEqual(p._get_key(Keys.MATERIAL_SELECTION), False)  # Spoolmanager
        self.assertEqual(p._get_key(Keys.RESTART_ON_PAUSE), False)  # Obico

    def testObicoFound(self):
        p = setupPlugin()
        p._plugin_manager.plugins.get.return_value = None

        with patch(
            "octoprint.events.Events.PLUGIN_OBICO_COMMAND", "obico_command", create=True
        ):
            p._setup_thirdparty_plugin_integration()

        self.assertEqual(p._get_key(Keys.MATERIAL_SELECTION), False)  # Spoolmanager
        self.assertEqual(p._get_key(Keys.RESTART_ON_PAUSE), True)  # Obico

    def testSpoolManagerFound(self):
        p = setupPlugin()
        p._plugin_manager.plugins.get.return_value = MagicMock()

        p._setup_thirdparty_plugin_integration()

        p._plugin_manager.plugins.get.assert_called_with("SpoolManager")
        self.assertEqual(p._get_key(Keys.MATERIAL_SELECTION), True)  # Spoolmanager
        self.assertEqual(p._get_key(Keys.RESTART_ON_PAUSE), False)  # Obico

<<<<<<< HEAD
    def testPatchCommJobReader(self):
        p = mockplugin()
        gnfj = p._printer._comm._get_next_from_job
        p.d = MagicMock(_state_printing="foo", state="foo")
        p._set_key(Keys.SKIP_GCODE_COMMANDS, "FOO 1\nBAR ; Settings comment")
        p.patchCommJobReader()

        mm = MagicMock()
        gnfj.side_effect = [
            (line, None, None)
            for line in (
                "",
                mm,
                "foo 1",  # Case insensitive
                "BAR ; I have a comment that should be ignored ;;;",
                "G0 X0",
                None,
            )
        ]

        # Passes whitespace lines
        self.assertEqual(p._printer._comm._get_next_from_job(), ("", ANY, ANY))

        # Passes foreign objects (e.g. for SendQueueMarker in OctoPrint)
        self.assertEqual(p._printer._comm._get_next_from_job(), (mm, ANY, ANY))

        # Skips cmds in skip-list
        self.assertEqual(p._printer._comm._get_next_from_job(), ("G0 X0", ANY, ANY))

        # Stops on end of file
        self.assertEqual(p._printer._comm._get_next_from_job(), (None, ANY, ANY))

        # Test exception inside loop returns a decent result
        gnfj.side_effect = [("foo 1", None, None), Exception("Testing exception")]
        self.assertEqual(p._printer._comm._get_next_from_job(), ("foo 1", ANY, ANY))

        # Ignored when not printing
        p.d = MagicMock(_state_printing="foo", state="bar")
        gnfj.side_effect = [("foo 1", None, None)]
        self.assertEqual(p._printer._comm._get_next_from_job(), ("foo 1", ANY, ANY))
=======
    def testPatchComms(self):
        p = setupPlugin()
        sgs = p._printer._comm.sendGcodeScript
        p.patchComms()

        # Suppress states in which we're running user configured event scripts
        sgs.reset_mock()
        p.d = MagicMock(state=Driver._state_activating)
        p._printer._comm.sendGcodeScript("FOO")
        sgs.assert_not_called()

        # Pass through states where default OctoPrint behavior should be obeyed
        sgs.reset_mock()
        p.d = MagicMock(state=Driver._state_printing)
        p._printer._comm.sendGcodeScript("FOO")
        sgs.assert_called()

        # Passthru still happens despite exceptions
        sgs.reset_mock()
        p.d = MagicMock()
        type(p.d).state = PropertyMock(side_effect=Exception("testing error"))
        p._printer._comm.sendGcodeScript("FOO")
        sgs.assert_called()
>>>>>>> f4faca14

    def testDBNew(self):
        p = setupPlugin()
        with tempfile.TemporaryDirectory() as td:
            p._data_folder = td
            p._init_db()

    @patch("continuousprint.plugin.migrateScriptsFromSettings")
    def testDBMigrateScripts(self, msfs):
        p = setupPlugin()
        p._set_key(Keys.CLEARING_SCRIPT_DEPRECATED, "s1")
        p._set_key(Keys.FINISHED_SCRIPT_DEPRECATED, "s2")
        p._set_key(Keys.BED_COOLDOWN_SCRIPT_DEPRECATED, "s3")
        with tempfile.TemporaryDirectory() as td:
            p._data_folder = td
            p._init_db()
            # Ensure we're calling with the script body, not just the event name
            msfs.assert_called_with("s1", "s2", "s3")

    def testDBWithLegacySettings(self):
        p = setupPlugin()
        p._set_key(
            Keys.QUEUE_DEPRECATED,
            json.dumps(
                [
                    {
                        "name": "sample-cube-026.gcode",
                        "path": "sample-cube-026.gcode",
                        "sd": "false",
                        "job": "",
                        "materials": [],
                        "run": 0,
                        "start_ts": 1652377632,
                        "end_ts": 1652381175,
                        "result": "success",
                        "retries": 2,
                    }
                ]
            ),
        )
        with tempfile.TemporaryDirectory() as td:
            p._data_folder = td
            p._init_db()
            self.assertEqual(len(getJobsAndSets(DEFAULT_QUEUE)), 1)

    def testFileshare(self):
        p = setupPlugin()
        fs = MagicMock()
        p.get_local_addr = lambda: ("111.111.111.111:0")
        p._file_manager.path_on_disk.return_value = "/testpath"

        p._init_fileshare(fs_cls=fs)

        fs.assert_called_with("111.111.111.111:0", "/testpath", logging.getLogger())

    def testFileshareAddrFailure(self):
        p = setupPlugin()
        fs = MagicMock()
        p.get_local_addr = MagicMock(side_effect=[OSError("testing")])
        p._init_fileshare(fs_cls=fs)  # Does not raise exception
        self.assertEqual(p._fileshare, None)

    def testFileshareConnectFailure(self):
        p = setupPlugin()
        fs = MagicMock()
        p.get_local_addr = lambda: "111.111.111.111:0"
        fs.connect.side_effect = OSError("testing")
        p._init_fileshare(fs_cls=fs)  # Does not raise exception
        self.assertEqual(p._fileshare, fs())

    def testQueues(self):
        p = setupPlugin()
        QT = namedtuple("MockQueue", ["name", "addr"])
        p._queries.getQueues.return_value = [
            QT(name="LAN", addr="0.0.0.0:0"),
            QT(name=DEFAULT_QUEUE, addr=None),
            QT(name=ARCHIVE_QUEUE, addr=None),
        ]
        p._fileshare = None
        p._init_queues(lancls=MagicMock(), localcls=MagicMock())
        self.assertEqual(len(p.q.queues), 2)  # 2 queues created, archive skipped

    def testDriver(self):
        p = setupPlugin()
        p.q = MagicMock()
        p._sync_state = MagicMock()
        p._printer_profile = None
        p._spool_manager = None

        p._init_driver(srcls=MagicMock(), dcls=MagicMock())
        self.assertNotEqual(p.d, None)


class TestEventHandling(unittest.TestCase):
    def setUp(self):
        self.p = setupPlugin()
        self.p._spool_manager = None
        self.p._printer_profile = None
        self.p.d = MagicMock()
        self.p.q = MagicMock()
        self.p._sync_state = MagicMock()
        self.p._setup_thirdparty_plugin_integration()

    def testTick(self):
        self.p.tick()
        self.p.d.action.assert_called_with(DA.TICK, ANY, ANY, ANY, ANY, ANY)

    def testTickExceptionHandled(self):
        self.p.d.action.side_effect = Exception(
            "testing exception - ignore this, part of a unit test"
        )
        self.p.tick()  # does *not* raise exception
        self.p.d.action.assert_called()

    def testMetadataAnalysisFinishedNonePending(self):
        self.p._set_key(Keys.INFER_PROFILE, True)
        self.p.on_event(
            Events.METADATA_ANALYSIS_FINISHED,
            dict(result={CPQProfileAnalysisQueue.PROFILE_KEY: "asdf"}, path="a.gcode"),
        )
        self.p._get_queue(DEFAULT_QUEUE).add_set.assert_not_called()

    def testMetadataAnalysisFinishedWithPending(self):
        self.p._set_key(Keys.INFER_PROFILE, True)
        self.p._file_manager.get_additional_metadata.return_value = dict()
        self.p._add_set(path="a.gcode", sd=False)  # Gets queued, no metadata
        self.p._get_queue(DEFAULT_QUEUE).add_set.assert_not_called()
        self.p.on_event(
            CPQPlugin.CPQ_ANALYSIS_FINISHED,
            dict(result={CPQProfileAnalysisQueue.PROFILE_KEY: "asdf"}, path="a.gcode"),
        )
        self.p._get_queue(DEFAULT_QUEUE).add_set.assert_called_with(
            "",
            {
                "path": "a.gcode",
                "sd": "false",
                "count": 1,
                "jobDraft": True,
                "profiles": ["asdf"],
            },
        )

    def testAddSetWithPending(self):
        self.p._set_key(Keys.INFER_PROFILE, True)
        self.p._file_manager.get_additional_metadata.return_value = dict()
        self.p._add_set(path="a.gcode", sd=False)  # Gets queued, no metadata
        self.p._get_queue(DEFAULT_QUEUE).add_set.assert_not_called()
        self.p._add_set(path="a.gcode", sd=False)  # Second attempt passes through
        self.p._get_queue(DEFAULT_QUEUE).add_set.assert_called_with(
            "",
            {
                "path": "a.gcode",
                "sd": "false",
                "count": 1,
                "jobDraft": True,
                "profiles": [],
            },
        )

    def testUploadNoAction(self):
        self.p.on_event(Events.UPLOAD, dict())
        self.p.d.action.assert_not_called()

    def testUploadAddPrintableInvalidFile(self):
        self.p._set_key(Keys.UPLOAD_ACTION, "add_printable")
        self.p._add_set = MagicMock()
        self.p.on_event(Events.UPLOAD, dict(path="testpath.xlsx", target="local"))
        self.p._add_set.assert_not_called()

    def testUploadAddPrintable(self):
        self.p._set_key(Keys.UPLOAD_ACTION, "add_printable")
        self.p._add_set = MagicMock()
        self.p.on_event(Events.UPLOAD, dict(path="testpath.gcode", target="local"))
        self.p._add_set.assert_called_with(draft=False, sd=False, path="testpath.gcode")

    def testUploadAddPrintableGJob(self):
        self.p._set_key(Keys.UPLOAD_ACTION, "add_printable")
        self.p._add_set = MagicMock()
        self.p.on_event(Events.UPLOAD, dict(path="testpath.gjob", target="local"))
        self.p._get_queue(DEFAULT_QUEUE).import_job.assert_called_with(
            "testpath.gjob", draft=False
        )

    def testTempFileMovieDone(self):
        self.p._set_key(Keys.AUTOMATION_TIMELAPSE_ACTION, "auto_remove")
        self.p._delete_timelapse = MagicMock()
        self.p.on_event(
            Events.MOVIE_DONE,
            dict(gcode=TEMP_FILE_DIR + "/test.gcode", movie="test.mp4"),
        )
        self.p._delete_timelapse.assert_called_with("test.mp4")

    def testQueueRunMovieDone(self):
        self.p._sync_history = MagicMock()
        self.p.on_event(Events.MOVIE_DONE, dict(gcode="a.gcode", movie="a.mp4"))
        self.p._queries.annotateLastRun.assert_called_with("a.gcode", "a.mp4", ANY)

    def testPrintDone(self):
        self.p._cleanup_fileshare = lambda: 0
        self.p.on_event(Events.PRINT_DONE, dict())
        self.p.d.action.assert_called_with(DA.SUCCESS, ANY, ANY, ANY, ANY, ANY)

    def testPrintFailed(self):
        self.p.on_event(Events.PRINT_FAILED, dict())
        self.p.d.action.assert_called_with(DA.FAILURE, ANY, ANY, ANY, ANY, ANY)

    def testPrintCancelledByUser(self):
        self.p.on_event(Events.PRINT_CANCELLED, dict(user="admin"))
        self.p.d.action.assert_called_with(DA.DEACTIVATE, ANY, ANY, ANY, ANY, ANY)

    def testPrintCancelledBySystem(self):
        self.p.on_event(Events.PRINT_CANCELLED, dict())
        self.p.d.action.assert_called_with(DA.TICK, ANY, ANY, ANY, ANY, ANY)

    def testObicoPauseCommand(self):
        self.p._printer.get_current_job.return_value = dict(
            file=dict(name="test.gcode")
        )
        self.p.d.current_path.return_value = "test.gcode"
        self.p.EVENT_OBICO_COMMAND = "obico_cmd"

        self.p.on_event("obico_cmd", dict(cmd="pause", initiator="system"))
        self.p.d.action.assert_called_with(DA.SPAGHETTI, ANY, ANY, ANY, ANY, ANY)

    def testObicoPauseByUser(self):
        # User pause events (e.g. through the Obico UI) should not trigger automation
        self.p._printer.get_current_job.return_value = dict(
            file=dict(name="test.gcode")
        )
        self.p.d.current_path.return_value = "test.gcode"
        self.p.EVENT_OBICO_COMMAND = "obico_cmd"

        self.p.on_event("obico_cmd", dict(cmd="pause", initiator="user"))
        self.p.d.action.assert_not_called()

    def testSpoolSelected(self):
        self.p.EVENT_SPOOL_SELECTED = "spool_selected"
        self.p.on_event("spool_selected", dict())
        self.p.d.action.assert_called_with(DA.TICK, ANY, ANY, ANY, ANY, ANY)

    def testSpoolDeselected(self):
        self.p.EVENT_SPOOL_DESELECTED = "spool_desel"
        self.p.on_event("spool_desel", dict())
        self.p.d.action.assert_called_with(DA.TICK, ANY, ANY, ANY, ANY, ANY)

    def testPrintPaused(self):
        self.p._printer.get_current_job.return_value = dict(
            file=dict(name="test.gcode")
        )
        self.p.d.current_path.return_value = "test.gcode"
        self.p.on_event(Events.PRINT_PAUSED, dict())
        self.p.d.action.assert_called_with(DA.TICK, ANY, ANY, ANY, ANY, ANY)

    def testPrintResumed(self):
        self.p._printer.get_current_job.return_value = dict(
            file=dict(name="test.gcode")
        )
        self.p.d.current_path.return_value = "test.gcode"
        self.p.on_event(Events.PRINT_RESUMED, dict())
        self.p.d.action.assert_called_with(DA.TICK, ANY, ANY, ANY, ANY, ANY)

    def testPrinterOperational(self):
        self.p._printer.get_state_id.return_value = "OPERATIONAL"
        self.p.on_event(Events.PRINTER_STATE_CHANGED, dict())
        self.p.d.action.assert_called_with(DA.TICK, ANY, ANY, ANY, ANY, ANY)

    def testSettingsUpdated(self):
        self.p.on_event(Events.SETTINGS_UPDATED, dict())
        self.p.d.set_retry_on_pause.assert_called()

    def testFileAddedWithNoAnalysis(self):
        self.p._init_analysis_queue(cls=MagicMock(), async_backlog=False)
        self.p._file_manager.get_additional_metadata.return_value = (
            None  # No existing analysis
        )
        self.p.on_event(Events.FILE_ADDED, dict(path="a.gcode"))
        self.p._analysis_queue.enqueue.assert_called()


class TestGetters(unittest.TestCase):
    def setUp(self):
        self.p = setupPlugin()
        self.p._spool_manager = None
        self.p._printer_profile = None
        self.p.d = MagicMock()
        self.p.q = MagicMock()
        self.p._sync_state = MagicMock()
        self.p._plugin_manager.plugins.get.return_value = None
        self.p._setup_thirdparty_plugin_integration()

    def testStateJSON(self):
        QT = namedtuple("MockQueue", ["name", "rank"])

        class TQ:
            def __init__(self, name):
                self.name = name

            def as_dict(self):
                return dict(name=self.name)

        self.p._queries.getQueues.return_value = [
            QT(name=ARCHIVE_QUEUE, rank=2),
            QT(name=DEFAULT_QUEUE, rank=1),
            QT(name="asdf", rank=5),
        ]
        self.p.q.queues = dict(
            [("asdf", TQ("asdf")), (DEFAULT_QUEUE, TQ(DEFAULT_QUEUE))]
        )
        self.p.d.status = "test"
        self.p.d.status_type.name = "testing"
        self.assertEqual(
            json.loads(self.p._state_json()),
            {
                "active": True,
                "profile": None,
                "queues": [{"name": "local", "rank": 1}, {"name": "asdf", "rank": 5}],
                "status": "test",
                "statusType": "testing",
            },
        )

    def testHistoryJSON(self):
        self.p._queries.getHistory.return_value = [dict(run_id=1), dict(run_id=2)]
        self.p.q.run = 2
        self.assertEqual(
            json.loads(self.p._history_json()),
            [{"run_id": 1}, {"run_id": 2, "active": True}],
        )


class TestAutoReconnect(unittest.TestCase):
    def setUp(self):
        self.p = setupPlugin()

    def testOfflineAutoReconnectDisabledByDefault(self):
        # No need to _set_key here, since it should be off by default (prevent unexpected
        # gantry action on startup)
        self.p._handle_printer_state_reconnect("CLOSED")
        self.p._printer.connect.assert_not_called()

    def testReconnect(self):
        self.p._set_key(Keys.AUTO_RECONNECT, True)
        self.p._handle_printer_state_reconnect("CLOSED")
        self.p._printer.connect.assert_called()
        self.p._printer.reset_mock()

        # Reconnect success shouldn't cause connect() to be called again
        self.p._handle_printer_state_reconnect("OPERATIONAL")
        self.p._printer.connect.assert_not_called()

    def testBackoff(self):
        # Ensure we wait at least CPQPlugin.RECONNECT_WINDOW_SIZE before trying to
        # reconnect after a prior attempt
        NOW = 5
        self.p._set_key(Keys.AUTO_RECONNECT, True)
        self.p._handle_printer_state_reconnect("CLOSED", now=NOW)
        self.p._printer.reset_mock()

        # Wait time is at least the reconnect window size - early calls
        # should do nothing
        self.p._handle_printer_state_reconnect(
            "CLOSED", now=NOW + CPQPlugin.RECONNECT_WINDOW_SIZE * 0.9
        )
        self.p._printer.connect.assert_not_called()

        # Wait time is at most X + 2*X, where X is reconnect size
        after_wait = NOW + 3.1 * CPQPlugin.RECONNECT_WINDOW_SIZE
        self.p._handle_printer_state_reconnect("CLOSED", now=after_wait)
        self.p._printer.connect.assert_called()

    def testWaitsForTerminalState(self):
        # Ensure we wait until the printer has finished trying to connect before attempting another reconnect
        self.p._set_key(Keys.AUTO_RECONNECT, True)
        NOW = 5
        self.p._handle_printer_state_reconnect("CLOSED", now=NOW)
        self.p._printer.reset_mock()

        after_wait = NOW + 3.1 * CPQPlugin.RECONNECT_WINDOW_SIZE
        self.p._handle_printer_state_reconnect("CONNECTING", now=after_wait)
        self.p._printer.connect.assert_not_called()


class TestAnalysis(unittest.TestCase):
    def setUp(self):
        self.p = setupPlugin()

    def testInitAnalysisNoFiles(self):
        self.p._file_manager.list_files.return_value = dict(local=dict())
        self.p._init_analysis_queue(cls=MagicMock(), async_backlog=False)
        self.p._analysis_queue.register_finish_callback.assert_called()
        self.p._analysis_queue.enqueue.assert_not_called()

    def testInitAnalysisNoBacklog(self):
        self.p._file_manager.list_files.return_value = dict(
            local=dict(
                file1=dict(
                    type="machinecode",
                    path="a.gcode",
                    continuousprint=dict(profile="TestProfile"),
                )
            )
        )
        self.p._init_analysis_queue(cls=MagicMock(), async_backlog=False)
        self.p._analysis_queue.register_finish_callback.assert_called()
        self.p._analysis_queue.enqueue.assert_not_called()

    def testInitAnalysisWithBacklog(self):
        self.p._file_manager.list_files.return_value = dict(
            local=dict(
                file1=dict(
                    type="machinecode",
                    path="a.gcode",
                ),
                folder1=dict(
                    type="folder",
                    children=dict(
                        file2=dict(
                            type="machinecode",
                            path="b.gcode",
                        )
                    ),
                ),
            )
        )
        self.p._init_analysis_queue(cls=MagicMock(), async_backlog=False)
        self.p._analysis_queue.register_finish_callback.assert_called()
        # Note that python injects some __bool__() calls which is apparently due to threading checks
        # https://gist.github.com/adamf/aaeb8971b8304a24fe034d5ac4710f09
        self.p._analysis_queue.enqueue.assert_has_calls(
            [
                call(
                    QueueEntry(
                        name="a.gcode",
                        path=ANY,
                        type="gcode",
                        location="local",
                        absolute_path=ANY,
                        printer_profile=ANY,
                        analysis=ANY,
                    ),
                    high_priority=False,
                ),
                call(
                    QueueEntry(
                        name="b.gcode",
                        path=ANY,
                        type="gcode",
                        location="local",
                        absolute_path=ANY,
                        printer_profile=ANY,
                        analysis=ANY,
                    ),
                    high_priority=False,
                ),
            ],
            any_order=True,
        )

    def testAnalysisCompleted(self):
        entry = MagicMock()
        entry.path = "a.gcode"
        self.p._on_analysis_finished(entry, dict(profile="TestProfile"))
        self.p._file_manager.set_additional_metadata.assert_called_with(
            ANY, "a.gcode", ANY, ANY, overwrite=True
        )


class TestCleanupFileshare(unittest.TestCase):
    def setUp(self):
        self.td = tempfile.TemporaryDirectory()
        q = MagicMock()
        q.as_dict.return_value = dict(
            jobs=[
                {"hash": "a", "peer_": q.addr, "acquired_by_": None},
                {"hash": "b", "peer_": "peer2", "acquired_by_": q.addr},
                {"hash": "c", "peer_": "peer2", "acquired_by_": None},
                {"hash": "d", "peer_": "peer2", "acquired_by_": None},
            ]
        )
        self.p = setupPlugin()
        self.p.fileshare_dir = self.td.name
        self.p.q = MagicMock()
        self.p.q.queues.items.return_value = [("q", q)]

    def tearDown(self):
        self.td.cleanup()

    def testCleanupNoFiles(self):
        self.assertEqual(self.p._cleanup_fileshare(), 0)

    def testCleanupWithFiles(self):
        p = Path(self.p.fileshare_dir)
        (p / "d").mkdir()
        for n in ("a", "b", "c"):
            (p / f"{n}.gcode").touch()
        self.assertEqual(self.p._cleanup_fileshare(), 2)

        for n in ("a", "b"):
            self.assertTrue((p / f"{n}.gcode").exists())
        self.assertFalse((p / "c.gcode").exists())
        self.assertFalse((p / "d").exists())


class TestLocalAddressResolution(unittest.TestCase):
    def setUp(self):
        self.p = setupPlugin()

    @patch("continuousprint.plugin.socket")
    def testResolutionViaCheckAddrOK(self, msock):
        self.p._settings.global_set(["server", "onlineCheck", "host"], "checkhost")
        self.p._settings.global_set(["server", "onlineCheck", "port"], 5678)
        s = msock.socket()
        s.getsockname.return_value = ("1.2.3.4", "1234")
        self.assertEqual(self.p.get_local_addr(), "1.2.3.4:1234")
        s.connect.assert_called_with(("checkhost", 5678))

    @patch("continuousprint.plugin.socket")
    def testResolutionFailoverToMDNS(self, msock):
        self.p._can_bind_addr = lambda a: False
        msock.gethostbyname.return_value = "1.2.3.4"
        s = msock.socket()
        s.getsockname.return_value = ("ignored", "1234")
        self.assertEqual(self.p.get_local_addr(), "1.2.3.4:1234")<|MERGE_RESOLUTION|>--- conflicted
+++ resolved
@@ -84,9 +84,8 @@
         self.assertEqual(p._get_key(Keys.MATERIAL_SELECTION), True)  # Spoolmanager
         self.assertEqual(p._get_key(Keys.RESTART_ON_PAUSE), False)  # Obico
 
-<<<<<<< HEAD
     def testPatchCommJobReader(self):
-        p = mockplugin()
+        p = setupPlugin()
         gnfj = p._printer._comm._get_next_from_job
         p.d = MagicMock(_state_printing="foo", state="foo")
         p._set_key(Keys.SKIP_GCODE_COMMANDS, "FOO 1\nBAR ; Settings comment")
@@ -125,7 +124,7 @@
         p.d = MagicMock(_state_printing="foo", state="bar")
         gnfj.side_effect = [("foo 1", None, None)]
         self.assertEqual(p._printer._comm._get_next_from_job(), ("foo 1", ANY, ANY))
-=======
+        
     def testPatchComms(self):
         p = setupPlugin()
         sgs = p._printer._comm.sendGcodeScript
@@ -149,7 +148,6 @@
         type(p.d).state = PropertyMock(side_effect=Exception("testing error"))
         p._printer._comm.sendGcodeScript("FOO")
         sgs.assert_called()
->>>>>>> f4faca14
 
     def testDBNew(self):
         p = setupPlugin()

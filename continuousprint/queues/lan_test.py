import unittest
import logging
import tempfile
from datetime import datetime
from unittest.mock import MagicMock
from .abstract import Strategy
from .abstract_test import (
    AbstractQueueTests,
    EditableQueueTests,
    testJob as makeAbstractTestJob,
)
from .lan import WANQueue, ValidationError
from ..storage.database import JobView, SetView
from peerprint.lan_queue_test import WANQueueLocalTest as PeerPrintWANTest

# logging.basicConfig(level=logging.DEBUG)


class WANQueueTest(unittest.TestCase):
    def setUp(self):

        self.q.q.syncPeer(
            dict(
                profile=dict(name="profile"),
                fs_addr="mock_fs_addr",
            ),
            addr=self.q.q.addr,
        )  # Helps pass validation
        ppq = self.q  # Rename to make way for CPQ WANQueue

        self.ucb = MagicMock()
        self.fs = MagicMock()
<<<<<<< HEAD
        self.q = WANQueue(
=======
        self.fs.fetch.return_value = "asdf.gcode"
        self.q = LANQueue(
>>>>>>> 1e6e83b6
            "ns",
            "localhost:1234",
            logging.getLogger(),
            Strategy.IN_ORDER,
            self.ucb,
            self.fs,
            dict(name="profile"),
            lambda path, sd: path,
        )
        self.q.lan = ppq
        self.q._path_exists = lambda p: True  # Override path check for validation


class TestAbstractImpl(AbstractQueueTests, WANQueueTest):
    def setUp(self):
        WANQueueTest.setUp(self)
        self.jid = self.q.import_job_from_view(makeAbstractTestJob(0))


class TestEditableImpl(EditableQueueTests, WANQueueTest):
    def setUp(self):
        WANQueueTest.setUp(self)
        self.jids = [
            self.q.import_job_from_view(makeAbstractTestJob(i))
            for i in range(EditableQueueTests.NUM_TEST_JOBS)
        ]


class TestWANQueueNoConnection(WANQueueTest):
    def test_update_peer_state(self):
        self.q.update_peer_state("HI", {}, {}, {})  # No explosions? Good


class DummyQueue:
    name = "lantest"


class TestWANQueueConnected(WANQueueTest):
    def setUp(self):
        super().setUp()
        self.q.lan = MagicMock()
        self.q.lan.q = MagicMock()
        self.q.lan.q.hasJob.return_value = False  # For UUID generation
        self.q.lan.q.getPeers.return_value = {
            "a": dict(fs_addr="123", profile=dict(name="abc")),
        }

    def test_get_gjob_dirpath_failed_bad_peer(self):
        with self.assertRaises(Exception):
            self.q.get_gjob_dirpath("b", "hash")

    def test_get_gjob_dirpath(self):
        self.fs.fetch.return_value = "/dir/"
        self.assertEqual(self.q.get_gjob_dirpath("a", "hash"), "/dir/")
        self.fs.fetch.assert_called_with("123", "hash", unpack=True)

    def _jbase(self, path="a.gcode"):
        j = JobView()
        j.id = 1
        j.name = "j1"
        j.queue = DummyQueue()
        s = SetView()
        s.path = path
        s.id = 2
        s.sd = False
        s.count = 1
        s.remaining = 1
        s.completed = 0
        s.profile_keys = ""
        s.rank = 1
        s.material_keys = ""
        j.sets = [s]
        j.count = 1
        j.draft = False
        j.created = 100
        j.remaining = 1
        j.acquired = False
        return j

    def test_validation_file_missing(self):
        j = self._jbase()
        j.sets[0].profile_keys = "def,abc"
        self.q._path_exists = lambda p: False  # Override path check for validation
        with self.assertRaisesRegex(ValidationError, "file not found"):
            self.q.import_job_from_view(j)
        self.fs.post.assert_not_called()

    def test_validation_no_profile(self):
        with self.assertRaisesRegex(ValidationError, "no assigned profile"):
            self.q.import_job_from_view(self._jbase())
        self.fs.post.assert_not_called()

    def test_validation_no_match(self):
        j = self._jbase()
        j.sets[0].profile_keys = "def"
        with self.assertRaisesRegex(ValidationError, "no match for set"):
            self.q.import_job_from_view(j)
        self.fs.post.assert_not_called()


class TestWANQueueWithJob(WANQueueTest):
    def setUp(self):
        pass

    def test_acquire_success(self):
        pass

    def test_acquire_failed(self):
        pass

    def test_acquire_failed_no_jobs(self):
        pass

    def test_release(self):
        pass

    def test_decrement_more_work(self):
        pass

    def test_decrement_no_more_work(self):
        pass

    def test_as_dict(self):
        pass<|MERGE_RESOLUTION|>--- conflicted
+++ resolved
@@ -3,20 +3,20 @@
 import tempfile
 from datetime import datetime
 from unittest.mock import MagicMock
-from .abstract import Strategy
-from .abstract_test import (
+from .base import Strategy
+from .base_test import (
     AbstractQueueTests,
     EditableQueueTests,
     testJob as makeAbstractTestJob,
 )
-from .lan import WANQueue, ValidationError
+from .lan import LANQueue, ValidationError
 from ..storage.database import JobView, SetView
-from peerprint.lan_queue_test import WANQueueLocalTest as PeerPrintWANTest
+from peerprint.lan_queue_test import LANQueueLocalTest as PeerPrintWANTest
 
 # logging.basicConfig(level=logging.DEBUG)
 
 
-class WANQueueTest(unittest.TestCase):
+class LANQueueTest(unittest.TestCase):
     def setUp(self):
 
         self.q.q.syncPeer(
@@ -26,16 +26,12 @@
             ),
             addr=self.q.q.addr,
         )  # Helps pass validation
-        ppq = self.q  # Rename to make way for CPQ WANQueue
+        ppq = self.q  # Rename to make way for CPQ LANQueue
 
         self.ucb = MagicMock()
         self.fs = MagicMock()
-<<<<<<< HEAD
-        self.q = WANQueue(
-=======
         self.fs.fetch.return_value = "asdf.gcode"
         self.q = LANQueue(
->>>>>>> 1e6e83b6
             "ns",
             "localhost:1234",
             logging.getLogger(),
@@ -49,22 +45,22 @@
         self.q._path_exists = lambda p: True  # Override path check for validation
 
 
-class TestAbstractImpl(AbstractQueueTests, WANQueueTest):
+class TestAbstractImpl(AbstractQueueTests, LANQueueTest):
     def setUp(self):
-        WANQueueTest.setUp(self)
+        LANQueueTest.setUp(self)
         self.jid = self.q.import_job_from_view(makeAbstractTestJob(0))
 
 
-class TestEditableImpl(EditableQueueTests, WANQueueTest):
+class TestEditableImpl(EditableQueueTests, LANQueueTest):
     def setUp(self):
-        WANQueueTest.setUp(self)
+        LANQueueTest.setUp(self)
         self.jids = [
             self.q.import_job_from_view(makeAbstractTestJob(i))
             for i in range(EditableQueueTests.NUM_TEST_JOBS)
         ]
 
 
-class TestWANQueueNoConnection(WANQueueTest):
+class TestLANQueueNoConnection(LANQueueTest):
     def test_update_peer_state(self):
         self.q.update_peer_state("HI", {}, {}, {})  # No explosions? Good
 
@@ -73,7 +69,7 @@
     name = "lantest"
 
 
-class TestWANQueueConnected(WANQueueTest):
+class TestLANQueueConnected(LANQueueTest):
     def setUp(self):
         super().setUp()
         self.q.lan = MagicMock()
@@ -136,27 +132,27 @@
         self.fs.post.assert_not_called()
 
 
-class TestWANQueueWithJob(WANQueueTest):
+class TestLANQueueWithJob(LANQueueTest):
     def setUp(self):
-        pass
+        self.skipTest("TODO")
 
     def test_acquire_success(self):
-        pass
+        self.skipTest("TODO")
 
     def test_acquire_failed(self):
-        pass
+        self.skipTest("TODO")
 
     def test_acquire_failed_no_jobs(self):
-        pass
+        self.skipTest("TODO")
 
     def test_release(self):
-        pass
+        self.skipTest("TODO")
 
     def test_decrement_more_work(self):
-        pass
+        self.skipTest("TODO")
 
     def test_decrement_no_more_work(self):
-        pass
+        self.skipTest("TODO")
 
     def test_as_dict(self):
-        pass+        self.skipTest("TODO")
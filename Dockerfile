FROM python:3.7

# Installing ffmpeg is needed for working with timelapses - can be ommitted otherwise
<<<<<<< HEAD
# ZMQ libraries are peerprint dependencies - TODO need to find a way to auto install
RUN apt-get update && apt-get -y install --no-install-recommends ffmpeg libczmq-dev libzmq5 && rm -rf /var/lib/apt/lists/*
=======
# Also install vim for later edit based debugging
RUN apt-get update && apt-get -y install --no-install-recommends ffmpeg vim && rm -rf /var/lib/apt/lists/*
>>>>>>> 4d2a31af

# IPFS installation for LAN filesharing
RUN wget https://dist.ipfs.tech/kubo/v0.15.0/kubo_v0.15.0_linux-amd64.tar.gz \
  && tar -xvzf kubo_v0.15.0_linux-amd64.tar.gz \
  && cd kubo \
  && bash -c ". ./install.sh" \
  && ipfs --version


RUN adduser oprint
USER oprint

SHELL ["/bin/bash", "-c"]
RUN python -m pip install virtualenv && cd ~ \
  && git clone https://github.com/OctoPrint/OctoPrint && cd OctoPrint \
  && python -m virtualenv venv && source ./venv/bin/activate && python -m pip install -e .[develop,plugins] \
  && echo "source ~/OctoPrint/venv/bin/activate" >> ~/.bashrc \
  && curl -o- https://raw.githubusercontent.com/nvm-sh/nvm/v0.39.1/install.sh | bash \
  && . ~/.nvm/nvm.sh && nvm install v17 && nvm alias default v17 && nvm use default


ADD . /home/oprint/continuousprint
RUN cd ~/continuousprint && source ~/OctoPrint/venv/bin/activate && octoprint dev plugin:install
CMD octoprint serve<|MERGE_RESOLUTION|>--- conflicted
+++ resolved
@@ -1,13 +1,10 @@
 FROM python:3.7
 
 # Installing ffmpeg is needed for working with timelapses - can be ommitted otherwise
-<<<<<<< HEAD
 # ZMQ libraries are peerprint dependencies - TODO need to find a way to auto install
-RUN apt-get update && apt-get -y install --no-install-recommends ffmpeg libczmq-dev libzmq5 && rm -rf /var/lib/apt/lists/*
-=======
 # Also install vim for later edit based debugging
+RUN apt-get update && apt-get -y install --no-install-recommends ffmpeg libczmq-dev libzmq5 vim && rm -rf /var/lib/apt/lists/*
 RUN apt-get update && apt-get -y install --no-install-recommends ffmpeg vim && rm -rf /var/lib/apt/lists/*
->>>>>>> 4d2a31af
 
 # IPFS installation for LAN filesharing
 RUN wget https://dist.ipfs.tech/kubo/v0.15.0/kubo_v0.15.0_linux-amd64.tar.gz \
